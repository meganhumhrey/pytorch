#pragma once

#include <ATen/core/TensorBody.h>
#include <ATen/core/functional.h>
#include <ATen/core/interned_strings.h>
#include <ATen/core/ivalue.h>
#include <ATen/core/qualified_name.h>
#include <c10/util/TypeList.h>
#include <c10/util/Optional.h>

#include <iostream>
#include <memory>
#include <type_traits>
#include <array>

struct ClassType;
namespace torch {
namespace jit {
struct CompilationUnit;
} // namespace jit
} // namespace torch

namespace c10 {

struct FunctionSchema;
struct NamedType;
using OptNameList = c10::optional<std::vector<std::string>>;

#define C10_FORALL_TYPES(_) \
  _(AnyType)                \
  _(TensorType)             \
  _(TupleType)              \
  _(ListType)               \
  _(DictType)               \
  _(NumberType)             \
  _(FloatType)              \
  _(FutureType)             \
  _(RRefType)               \
  _(IntType)                \
  _(NoneType)               \
  _(StringType)             \
  _(GeneratorType)          \
  _(BoolType)               \
  _(OptionalType)           \
  _(VarType)                \
  _(DeviceObjType)          \
  _(FunctionType)           \
  _(ClassType)              \
  _(PyObjectType)           \
  _(CapsuleType)            \
  _(InterfaceType)          \
  _(QSchemeType)            \
  _(LayoutType)             \
  _(ScalarTypeType)         \
  _(AnyListType)            \
  _(AnyTupleType)           \
  _(AnyClassType)

enum class TypeKind {
#define DEFINE_TYPE(T) T,
  C10_FORALL_TYPES(DEFINE_TYPE)
#undef DEFINE_TYPE
};

CAFFE2_API const char* typeKindToString(TypeKind kind);

struct Type;
using TypePtr = std::shared_ptr<Type>;
using ConstTypePtr = std::shared_ptr<const Type>;

// Use this to customize how a Type is printed using `annotation_str()`. If
// c10::nullopt is returned, `annotation_str()` falls through to its default
// implementation.
using TypePrinter =
    std::function<c10::optional<std::string>(const ConstTypePtr&)>;

struct CAFFE2_API Type : std::enable_shared_from_this<Type> {
 private:
  TypeKind kind_;

 protected:
  Type(TypeKind kind) : kind_(kind) {}

  virtual std::string annotation_str_impl(TypePrinter printer) const {
    return str();
  }

 public:
  virtual bool operator==(const Type& rhs) const = 0;

  // subtyping relation. By default, we return true for the case
  // when the type is exactly equal or if this <: T where rhs = Optional[T]

  // if this returns false and the why_not stream is non-null, it contains
  // additional details that describe why this is not a subtype of 'rhs'.
  // This additional information should only contain details that are not obvious
  // from the annotation_str() that describes the type. For instance it is clear that `int <: str` is false
  // but not clear why `Foo <: InterfaceBar` might be false.
  virtual bool isSubtypeOfExt(const TypePtr rhs, std::ostream* why_not) const;
  virtual bool is_module() const;
  bool isSubtypeOf(const TypePtr rhs) const {
    return isSubtypeOfExt(rhs, nullptr);
  }

  // How this type will appear in FunctionSchema declarations
  virtual std::string str() const = 0;

  // How this type will appear as if it were a type annotation in Python
  // which is sometimes different than how it appears in declarations (e.g.
  // int[] vs List[int])
  //
  // Takes a custom printer that users can pass in to customize the output of
  // this method.
  std::string annotation_str(TypePrinter printer) const {
    if (printer) {
      // the printer can return nullopt to fall through to the default impl
      if (auto renamed = printer(shared_from_this())) {
        return *renamed;
      }
    }
    return annotation_str_impl(printer);
  }
  std::string annotation_str() const {
    // Overload instead of define a default value for `printer` to help
    // debuggers out.
    return annotation_str(nullptr);
  }

  // Returns a human readable string that includes additional information like
  // "type is inferred rather than explictly defined" to help construct more
  // user-friendly messages.
  virtual std::string repr_str() const {
    return annotation_str();
  }

  TypeKind kind() const {
    return kind_;
  }

  virtual bool requires_grad() const {
    for (const auto& ct : containedTypes()) {
      if (ct->requires_grad()) {
        return true;
      }
    }
    return false;
  }

  // Dynamically cast this object to the subclass indicated by the
  // template variable, returning nullptr if the cast is invalid.
  template <typename T>
  std::shared_ptr<T> cast() {
    if (T::Kind == kind()) {
      return std::static_pointer_cast<T>(shared_from_this());
    }
    return nullptr;
  }
  template <typename T>
  std::shared_ptr<const T> cast() const {
    if (T::Kind == kind()) {
      return std::static_pointer_cast<const T>(shared_from_this());
    }
    return nullptr;
  }
  template <typename T>
  std::shared_ptr<T> expect() {
    auto r = cast<T>();
    AT_ASSERT(r);
    return r;
  }
  template <typename T>
  std::shared_ptr<const T> expect() const {
    auto r = cast<const T>();
    AT_ASSERT(r);
    return r;
  }
  virtual ~Type() = default;
  virtual bool hasFreeVariables() const {
    return false;
  }
  // list of types this type contains, e.g. for a List then element type of a
  // list for a tuple, the types of the tuple elements
  virtual at::ArrayRef<TypePtr> containedTypes() const {
    return {};
  }
  // create a new version of this type, replacing its contained types with
  // contained_types
  TypePtr withContained(std::vector<TypePtr> contained_types) {
    auto current_contained = containedTypes();
    AT_ASSERT(current_contained.size() == contained_types.size());
    if (current_contained.equals(contained_types)) {
      return shared_from_this();
    }
    return createWithContained(std::move(contained_types));
  }
  // per-type constructor, you only need to override this if the
  // containedTypes() is not empty
  virtual TypePtr createWithContained(
      std::vector<TypePtr> contained_types) const {
    AT_ERROR(
        "type with contained types did not overload createWithContained: ",
        str());
  }
};

struct AnyType;
using AnyTypePtr = std::shared_ptr<AnyType>;
// Any is the top of the type hierarchy, all other types are subtypes
// T <: Any, forall T
struct CAFFE2_API AnyType : public Type {
  static AnyTypePtr create() {
    return AnyTypePtr(
        new AnyType()); // NOLINT(modernize-make-shared)
  }
  bool operator==(const Type& rhs) const override {
    return rhs.kind() == kind();
  }
  std::string str() const override {
    return "Any";
  }
  static const TypeKind Kind = TypeKind::AnyType;
  // global singleton
  static AnyTypePtr get();

 private:
  AnyType() : Type(TypeKind::AnyType) {}
};

inline std::string toString(TypePtr typePtr) {
  return typePtr->str();
}

inline bool operator!=(const Type& lhs, const Type& rhs) {
  return !(lhs == rhs);
}

// common base for all types that have a single sub element
// e.g. Future[T], Option[T], List[T]
template <TypeKind K, typename T>
struct SingleElementType : public Type {
  static const TypeKind Kind = K;

  TypePtr getElementType() const {
    return elem;
  }

  bool hasFreeVariables() const override {
    return getElementType()->hasFreeVariables();
  }

  at::ArrayRef<TypePtr> containedTypes() const override {
    return elem;
  }

  bool operator==(const Type& rhs) const override {
    if (auto rhs_ = rhs.cast<T>()) {
      return *getElementType() == *rhs_->getElementType();
    }
    return false;
  }

 protected:
  SingleElementType(TypePtr elem) : Type(Kind), elem(std::move(elem)) {}

 private:
  TypePtr elem;
};

struct OptionalType;
using OptionalTypePtr = std::shared_ptr<OptionalType>;
// This type represents an optional type, for each element type.
// Optional[T] can accept both T and None(nullopt in C++)
// Subtype hierarchy for Optional:
// 1. Optional[T] <: Optional[R] iff T <: R
// 2. T <: Optional[R] if T <: R
// 3. None <: Optional[T] for all T
struct CAFFE2_API OptionalType
    : public SingleElementType<TypeKind::OptionalType, OptionalType> {
  static OptionalTypePtr create(TypePtr element) {
    // Optional is a union of [None, T], so Optional[[Optional[T]]] ->
    // Optional[T]
    if (auto opt_ptr = element->cast<OptionalType>()) {
      return opt_ptr;
    }
    return OptionalTypePtr(
        new OptionalType(std::move(element))); // NOLINT(modernize-make-shared)
  }

  std::string str() const override {
    std::stringstream ss;
    ss << getElementType()->str() << "?";
    return ss.str();
  }

  TypePtr createWithContained(
      std::vector<TypePtr> contained_types) const override {
    AT_ASSERT(contained_types.size() == 1);
    return create(contained_types[0]);
  }

  bool isSubtypeOfExt(const TypePtr rhs, std::ostream* why_not) const override {
    if (Type::isSubtypeOfExt(rhs, why_not)) {
      return true;
    }
    if (auto rhs_ = rhs->cast<OptionalType>()) {
      return getElementType()->isSubtypeOfExt(rhs_->getElementType(), why_not);
    }
    return false;
  }
  // common cast Optional[Tensor] for undefined tensor type
  static OptionalTypePtr ofTensor();

 private:
  OptionalType(TypePtr elem) : SingleElementType(elem) {}

  std::string annotation_str_impl(TypePrinter printer = nullptr) const override {
    std::stringstream ss;
    ss << "Optional[" << getElementType()->annotation_str(printer) << "]";
    return ss.str();
  }
};

template <typename T>
inline c10::optional<T> merge_primitive(
    const c10::optional<T>& a,
    const c10::optional<T>& b) {
  if (a.has_value() && b.has_value() && a.value() == b.value()) {
    return a;
  }
  return c10::optional<T>{};
}

// If we see `a + b + c`  and know that a, b, and c are the same size and have
// two dimensions (WxH), then we can generate a fused kernel for them. That
// fused kernel would likely have indexing math to handling both the W and H
// dimensions. However, if we knew the WxH dimensions were contiguous, we can
// pretend like we only have a single dimension, simplifying the indexing logic.
// This can be performed even if the dimensions are transposed,
// as long as a, b, and c are transposed in the same way.
// We'd like to have the compiler be able to do this dimensionality reduction,
// but simply knowing sizes is not enough.
// We can extend profiling to also record stride information.
// Rather than recording specific strides,
// we can simply order the strides from smallest to largest with
// `stride_indices` A contiguity marker on the smallest stride (c0) indicates
// the stride is precisely 1, otherwise a contiguity marker means that $stride_n
// = size_{n-1}*stride_{n-1}$
struct CAFFE2_API Stride {
  Stride() {}
  Stride(
      const c10::optional<size_t>& stride_index,
      const c10::optional<bool>& contiguous,
      const c10::optional<size_t>& stride)
      : stride_index_(stride_index), contiguous_(contiguous), stride_(stride) {}

  bool operator==(const Stride& b) const {
    return stride_index_ == b.stride_index_ && contiguous_ == b.contiguous_ &&
        stride_ == b.stride_;
  }

  c10::optional<size_t> stride_index_;
  c10::optional<bool> contiguous_;
  c10::optional<size_t> stride_;
};

template <>
inline c10::optional<Stride> merge_primitive(
    const c10::optional<Stride>& a,
    const c10::optional<Stride>& b) {
  c10::optional<Stride> left = a;
  c10::optional<Stride> right = b;
  if (!left.has_value()) {
    left = {Stride()};
  }
  if (!right.has_value()) {
    right = {Stride()};
  }

  auto merged_index =
      merge_primitive(left->stride_index_, right->stride_index_);
  auto merged_cont = merge_primitive(left->contiguous_, right->contiguous_);
  auto merged_stride = merge_primitive(left->stride_, right->stride_);
  auto r = Stride(merged_index, merged_cont, merged_stride);
  // normalize
  if (!r.stride_index_.has_value() && !r.contiguous_.has_value() &&
      !r.stride_.has_value()) {
    return c10::optional<Stride>{};
  }

  return r;
}

struct CAFFE2_API ShapeSymbol {
  // needed for use in `std::map`
  ShapeSymbol() : value_(-1) {}
  // is this symbol a fixed/static dimension
  bool is_static() const {
    return value_ >= 0;
  };
  bool operator==(const ShapeSymbol& b) const {
    return value_ == b.value_;
  }
  bool operator<(const ShapeSymbol& b) const {
    return value_ < b.value_;
  }

  static ShapeSymbol fromStaticSize(int64_t val) {
    return ShapeSymbol(val);
  }
  int64_t static_size() const {
    TORCH_CHECK(is_static());
    return value_;
  };

  static ShapeSymbol newSymbol() {
    return fromStaticSize(-static_cast<int64_t>(++num_symbols));
  };
  friend CAFFE2_API std::ostream& operator<<(
      std::ostream& os,
      const ShapeSymbol& s);

 private:
  ShapeSymbol(int64_t val) : value_(val) {}
  int64_t value_;
  static std::atomic<size_t> num_symbols;
};

inline ShapeSymbol merge_primitive(
    const ShapeSymbol& a,
    const ShapeSymbol& b) {
  if (a.is_static() && b.is_static() && a == b) {
    return a;
  }
  return ShapeSymbol::newSymbol();
}

// Shape of a Tensor represented with ShapeSymbol's. Unranked, ranked unknown
// dims, partially known and fully known shapes are all supported.
struct CAFFE2_API SymbolicShape {
  // Unranked shape constructor.
  SymbolicShape() : dims_(c10::nullopt) {}

  // Known rank but unknown dimentions.
  SymbolicShape(c10::optional<size_t> rank) : dims_(c10::nullopt) {
    if(!rank) {
      return;
    }

    std::vector<ShapeSymbol> shape_symbols;
    shape_symbols.reserve(*rank);
    for(size_t i = 0; i < *rank; ++i) {
      shape_symbols.push_back(ShapeSymbol::newSymbol());
    }
    dims_ = shape_symbols;
  }

  SymbolicShape(const std::vector<ShapeSymbol> dims) : dims_(dims) {}

  SymbolicShape(c10::IntArrayRef dims) {
    std::vector<ShapeSymbol> shape_symbols;
    shape_symbols.reserve(dims.size());
    for(int64_t dim : dims) {
      shape_symbols.push_back(ShapeSymbol::fromStaticSize(dim));
    }
    dims_ = shape_symbols;
  }

  // Returns rank or nullopt in case of unranked shape.
  c10::optional<size_t> rank() const {
    if(!dims_) {
      return c10::nullopt;
    }
    return dims_->size();
  }

  c10::optional<std::vector<ShapeSymbol>> sizes() const {
    return dims_;
  }

  // Checks whether the shape is fully defined/complete, ie. rank and sizes
  // of every dimension are known.
  bool isComplete() const {
    if(!dims_) {
      return false;
    }
    for(auto d : *dims_) {
      if(!d.is_static()) {
        return false;
      }
    }
    return true;
  }

  // Create new SymbolicShape that is result of merging self and another
  // SymbolicShape. Only dimensions that are static and equal will be
  // preserved.
  // If either of two shapes are of unknown rank or they have unmatching rank,
  // result will be unranked.
  SymbolicShape merge(const SymbolicShape& other) const;

  private:
    c10::optional<std::vector<ShapeSymbol>> dims_;
};

template <typename T>
struct CAFFE2_API VaryingShape {
  using ListOfOptionalElements = std::vector<c10::optional<T>>;
  VaryingShape(const std::vector<T>& vec)
      : VaryingShape(ListOfOptionalElements(vec.begin(), vec.end())) {}

  VaryingShape(c10::ArrayRef<T> vec)
      : VaryingShape(ListOfOptionalElements(vec.begin(), vec.end())) {}

  VaryingShape(c10::optional<size_t> size = c10::nullopt) : dims_(c10::nullopt) {
    if (size) {
      dims_ = ListOfOptionalElements(*size);
    }
  }

  VaryingShape(ListOfOptionalElements dims) : dims_(std::move(dims)) {}

  VaryingShape(size_t size) : VaryingShape(c10::optional<size_t>(size)) {}

  bool operator==(const VaryingShape& other) const {
    return dims_ == other.dims_;
  }

  const c10::optional<T>& operator[](int i) const {
    if (!dims_) {
      throw std::runtime_error("Rank isn't fixed");
    }
    return (*dims_).at(i);
  }

  c10::optional<size_t> size() const {
    if (!dims_) {
      return c10::nullopt;
    }
    const auto& dims = dims_.value();
    return dims.size();
  }

  const c10::optional<ListOfOptionalElements>& sizes() const {
    return dims_;
  }

  VaryingShape merge(const VaryingShape& other) const;

  c10::optional<std::vector<T>> concrete_sizes() const {
    if (!dims_) {
      return c10::nullopt;
    }
    std::vector<T> sizes;
    for (auto d : *dims_) {
      if (!d) {
        return c10::nullopt;
      }
      sizes.push_back(d.value());
    }
    return sizes;
  }

  bool isComplete() const {
    if (!dims_) {
      return false;
    }
    for (auto d : *dims_) {
      if(!d) {
        return false;
      }
    }
    return true;
  }

 private:
  c10::optional<ListOfOptionalElements> dims_;
};

struct TensorType;
using TensorTypePtr = std::shared_ptr<TensorType>;
// This type represents a single Tensor with a specific size
struct CAFFE2_API TensorType : public Type {
  static TensorTypePtr create(const at::Tensor& t);

  // used by TensorType::create(size_t dim) which in turn used by
  // shape_analysis.cpp
  static TensorTypePtr create(
      c10::optional<at::ScalarType> scalar_type,
      c10::optional<Device> device,
      const VaryingShape<int64_t>& sizes,
      const VaryingShape<int64_t>& strides,
      c10::optional<bool> requires_grad,
      c10::optional<bool> undefined = false,
      bool tensor_contiguity = false);

  static TensorTypePtr create(
      c10::optional<at::ScalarType> scalar_type,
      c10::optional<Device> device,
      const SymbolicShape& sizes,
      const VaryingShape<Stride>& stride_,
      c10::optional<bool> requires_grad,
      c10::optional<bool> undefined = false,
      bool is_inferred = false);

  static TensorTypePtr create(
      c10::optional<at::ScalarType> scalar_type,
      c10::optional<Device> device,
      c10::optional<size_t> dim,
      c10::optional<bool> requires_grad);

  // overloaded create variadic template argument as it could not distinguish
  // initializer list
  static TensorTypePtr createContiguous(
      at::ScalarType scalar_type,
      at::Device device,
      at::IntArrayRef sizes);

  static TypePtr fromNumberType(TypePtr typ);
  static TypePtr fromBoolType();

  c10::optional<size_t> dim() const {
    return sizes().size();
  }

  VaryingShape<int64_t> sizes() const;

  VaryingShape<int64_t> strides() const;

  const VaryingShape<Stride>& stride_properties() const {
    return strides_;
  }

  c10::optional<at::Device> device() const {
    return device_;
  }
  c10::optional<at::ScalarType> scalarType() const {
    return scalar_type_;
  }
  c10::optional<bool> requiresGrad() const {
    return requires_grad_;
  }
  bool requires_grad() const override {
    return requires_grad_ ? *requires_grad_ : true;
  }

  bool operator==(const Type& rhs) const override;
  bool isSubtypeOfExt(const TypePtr rhs, std::ostream* why_not) const override;

  std::string str() const override;

  std::string repr_str() const override {
    return str() + (isInferredType() ? " (inferred)" : "");
  }

  c10::optional<size_t> numel() const {
    size_t prod = 1;
    const auto& shape = sizes();

    for (size_t i = 0; i < shape.size(); i++) {
      if (!shape[i]) {
        return c10::optional<size_t>{};
      }
      prod *= shape[i].value();
    }
    return prod;
  }

  TensorTypePtr withRequiresGrad(c10::optional<bool> s) {
    auto copy = clone();
    copy->requires_grad_ = s;
    return copy;
  }

  TensorTypePtr withScalarType(c10::optional<ScalarType> st) {
    auto copy = clone();
    copy->scalar_type_ = st;
    return copy;
  }


  TensorTypePtr withDim(c10::optional<size_t> d) {
    auto copy = clone();
    // withDim is only used by the legacy executor
    // that only cares about the rank, so create dummy symbols)) :
    copy->sizes_ = SymbolicShape(d);
    copy->strides_ = VaryingShape<Stride>(d);
    return copy;
  }

  TensorTypePtr withSizesStrides(
      at::IntArrayRef sizes,
      at::IntArrayRef strides) const {
    auto cloned = clone();
    auto ssizes = SymbolicShape(sizes);
    cloned->sizes_ = ssizes;
    cloned->strides_ = computeStrideProps(sizes, strides);
    return cloned;
  }

  TensorTypePtr withSymbolicShapes(SymbolicShape ssizes) const {
    auto cloned = clone();
    cloned->sizes_ = ssizes;
    return cloned;
  }

  TensorTypePtr withSizes(at::IntArrayRef sizes) const {
    return withSizesStrides(
        sizes, contiguousStridesOf(sizes));
  }

  TensorTypePtr dimensionedOnly() const {
    auto copy = clone();
    copy->sizes_ = SymbolicShape(sizes().size());
    copy->strides_ = VaryingShape<Stride>(sizes().size());
    return copy;
  }

  TensorTypePtr contiguous() const {
    auto cloned = clone();
    TORCH_INTERNAL_ASSERT(sizes().concrete_sizes().has_value());
    auto strides = computeStrideProps(
        *sizes().concrete_sizes(),
        contiguousStridesOf(*sizes().concrete_sizes()));
    cloned->strides_ = strides;
    return cloned;
  }

  const SymbolicShape& symbolic_sizes() const;

  TensorTypePtr merge(TensorTypePtr other, bool merge_sizes = true) const;

  bool matchTensor(const at::Tensor& t);

  // is all information about the type specified except for autograd?
  // This replaces the notion of a 'CompleteTensorType' that used to exist
  // in the type-hierarchy. Excluding require_grad and undefined allows
  // this to match the old behavior.
  bool isComplete() const {
    return scalar_type_ && device_ && sizes_.isComplete() && strides_.isComplete();
  }

  bool isInferredType() const {
    return is_inferred_;
  }

  static TensorTypePtr getInferred() {
    static auto valueInferred = TensorType::create(
      /*scalar_type=*/{}, /*device=*/{},
      /*sizes=*/SymbolicShape(),
      /*stride=*/VaryingShape<Stride>{}, /*requires_grad=*/{},
      /*undefined=*/false, /*is_inferred=*/true);
    return valueInferred;
  }

  // this property is used by GuardElimination
  // please see `checkInputs` for more details
  bool isSummarized() const {
    return !(isComplete() && requiresGrad().has_value() &&
             undefined().has_value());
  }

  TensorTypePtr withUndefined() {
    auto r = clone();
    r->undefined_ = true;
    return r;
  }

  TensorTypePtr withPossiblyUndefined() {
    auto r = clone();
    r->undefined_ = c10::nullopt;
    return r;
  }

  c10::optional<bool> undefined() const { return undefined_; }

  static TensorTypePtr get();

  static const TypeKind Kind = TypeKind::TensorType;

 private:
  TensorType(
      c10::optional<at::ScalarType> scalar_type,
      c10::optional<Device> device,
      const SymbolicShape& sizes,
      const VaryingShape<Stride>& strides,
      c10::optional<bool> requires_grad,
      c10::optional<bool> undefined = false);

  TensorTypePtr clone() const {
    return TensorTypePtr(new TensorType(
        scalar_type_, device_, sizes_, strides_, requires_grad_, undefined_));
  }

  static std::vector<int64_t> contiguousStridesOf(at::IntArrayRef sizes) {
    std::vector<int64_t> strides(sizes.size());
    if (sizes.empty()) // zero-dim case
      return strides;
    strides.back() = 1;
    for (size_t i = strides.size() - 1; i > 0; i--) {
      strides[i - 1] = strides[i] * sizes[i];
    }
    return strides;
  }

  static VaryingShape<Stride> computeStrideProps(
      at::IntArrayRef sizes,
      at::IntArrayRef strides,
      bool tensor_contiguity = false);

  c10::optional<at::ScalarType> scalar_type_;
  c10::optional<at::Device> device_;
  SymbolicShape sizes_;
  VaryingShape<Stride> strides_;
  c10::optional<bool> requires_grad_;
  // we exploit the fact certain tensors must be zero in the autograd to
  // optimize gradient computation. Such zero tensors are currently implemented
  // with `UndefinedTensorImpl.` They can be handled only by special operators
  // (e.g. `AutogradAdd`) and their `Tensor::defined()` property returns false.
  // Normally, `undefined_` is set to false, unless a type was created
  // with `withUndefined`
  // This will also mean that `undefined` tensors will fail
  // `subtypeOf(TensorType::get())` check
  // undefined_ may become `c10::nullopt` if the tensor was observed to be both
  // defined and undefined. However, no tensor type starts out with
  // `undefined_` set to `c10::nullopt`
  c10::optional<bool> undefined_;
  // Represents whether or not this type was inferred.
  bool is_inferred_ = false;
};

struct ListType;
using ListTypePtr = std::shared_ptr<ListType>;
struct CAFFE2_API ListType
    : public SingleElementType<TypeKind::ListType, ListType> {
  // It's not exactly a singleton, but there should be exactly one instance of
  // List[T] for every T
  friend struct Type;
  template <typename... T>
  static ListTypePtr create(T&&... all) {
    return ListTypePtr(
        new ListType(std::forward<T>(all)...)); // NOLINT(modernize-make-shared)
  }

  std::string str() const override {
    std::stringstream ss;
    ss << getElementType()->str() << "[]";
    return ss.str();
  }
  TypePtr createWithContained(
      std::vector<TypePtr> contained_types) const override {
    return create(contained_types.at(0));
  }

  bool isSubtypeOfExt(const TypePtr rhs, std::ostream* why_not) const override;

  // common cast List[Tensor]
  static ListTypePtr ofTensors();
  static ListTypePtr ofInts();
  static ListTypePtr ofFloats();
  static ListTypePtr ofBools();
  static ListTypePtr ofStrings();

 private:
  ListType(TypePtr elem) : SingleElementType(elem) {}

  std::string annotation_str_impl(TypePrinter printer = nullptr) const override {
    std::stringstream ss;
    ss << "List[" << getElementType()->annotation_str(printer) << "]";
    return ss.str();
  }
};

struct DictType;
using DictTypePtr = std::shared_ptr<DictType>;
struct CAFFE2_API DictType : public Type {
  friend struct Type;
  static const TypeKind Kind = TypeKind::DictType;

  static DictTypePtr create(TypePtr key, TypePtr value) {
    switch (key->kind()) {
      case TypeKind::AnyType:
      case TypeKind::IntType:
      case TypeKind::FloatType:
      case TypeKind::StringType:
      case TypeKind::TensorType:
        return DictTypePtr(new DictType(key, value));
      default:
        AT_ERROR(
            "Cannot create dict for key type '",
            key->str(),
            "', only int, float, Tensor and string keys are supported");
    }
  }

  // aligned with the format in FunctionSchema
  std::string str() const override {
    std::stringstream ss;
    ss << "Dict(" << getKeyType()->str() << ", " << getValueType()->str()
       << ")";
    return ss.str();
  }

  TypePtr createWithContained(
      std::vector<TypePtr> contained_types) const override {
    if (contained_types.size() != 2) {
      throw std::runtime_error("Expected 2 contained types");
    }
    return create(contained_types.at(0), contained_types.at(1));
  }

  TypePtr getKeyType() const {
    return types.at(0);
  }

  TypePtr getValueType() const {
    return types.at(1);
  }

  bool hasFreeVariables() const override {
    return has_free_variables;
  }

  at::ArrayRef<TypePtr> containedTypes() const override {
    return types;
  }

  bool operator==(const Type& rhs) const override {
    if (auto dict_rhs = rhs.cast<DictType>()) {
      return *getKeyType() == *(dict_rhs->getKeyType()) &&
          *getValueType() == *(dict_rhs->getValueType());
    }
    return false;
  }

 private:
  DictType(TypePtr key, TypePtr value)
      : Type(TypeKind::DictType),
        types({key, value}),
        has_free_variables(
            key->hasFreeVariables() || value->hasFreeVariables()) {}

  std::string annotation_str_impl(TypePrinter printer = nullptr) const override {
    std::stringstream ss;
    ss << "Dict[" << getKeyType()->annotation_str(printer) << ", "
       << getValueType()->annotation_str(printer) << "]";
    return ss.str();
  }

  std::vector<TypePtr> types;
  bool has_free_variables;
};

struct FutureType;
using FutureTypePtr = std::shared_ptr<FutureType>;

struct CAFFE2_API FutureType
    : public SingleElementType<TypeKind::FutureType, FutureType> {
  friend struct Type;
  template <typename... T>
  static FutureTypePtr create(TypePtr elem) {
    return FutureTypePtr(
        new FutureType(std::move(elem))); // NOLINT(modernize-make-shared)
  }

  std::string str() const override {
    std::stringstream ss;
    ss << "Future(" << getElementType()->str() << ")";
    return ss.str();
  }
  TypePtr createWithContained(
      std::vector<TypePtr> contained_types) const override {
    return create(contained_types.at(0));
  }

 private:
  FutureType(TypePtr elem) : SingleElementType(elem) {}

  std::string annotation_str_impl(TypePrinter printer = nullptr) const override {
    std::stringstream ss;
    ss << "Future[" << getElementType()->annotation_str(printer) << "]";
    return ss.str();
  }
};

struct RRefType;
using RRefTypePtr = std::shared_ptr<RRefType>;

struct CAFFE2_API RRefType
    : public SingleElementType<TypeKind::RRefType, RRefType> {
  friend struct Type;
  template <typename... T>
  static RRefTypePtr create(TypePtr elem) {
    return RRefTypePtr(
        new RRefType(std::move(elem))); // NOLINT(modernize-make-shared)
  }

  std::string str() const override {
    std::stringstream ss;
    ss << "RRef(" << getElementType()->str() << ")";
    return ss.str();
  }
  TypePtr createWithContained(
      std::vector<TypePtr> contained_types) const override {
    return create(contained_types.at(0));
  }

 private:
  RRefType(TypePtr elem) : SingleElementType(elem) {}

  std::string annotation_str_impl(TypePrinter printer = nullptr) const override {
    std::stringstream ss;
    ss << "RRef[" << getElementType()->annotation_str(printer) << "]";
    return ss.str();
  }
};


struct NamedType;
using NamedTypePtr = std::shared_ptr<NamedType>;
using ConstNamedTypePtr = std::shared_ptr<const NamedType>;

struct CAFFE2_API NamedType : public Type {
  NamedType(TypeKind tk, c10::optional<QualifiedName> name)
      : Type(tk), name_(std::move(name)) {
    TORCH_INTERNAL_ASSERT(
        tk == TypeKind::TupleType || tk == TypeKind::FunctionType ||
            tk == TypeKind::ClassType || tk == TypeKind::InterfaceType,
        "If you add a new kind of NamedType, ",
        "please update the cast<NamedType> specialization and this assert");
  }

  // Fully qualified name of type
  // Looks like: "foo.bar.Baz".
  const c10::optional<QualifiedName>& name() const {
    return name_;
  }
private:
  c10::optional<QualifiedName> name_;
};

// Any should never appear in a named type like a class, namedtuple or
// interface. If it does, then dynamic type information will be lost in the
// Pickler, leading to hard-to-track-down bugs that will only occur
// after saving or loading a model. This is because we rely on the
// static types in named types to reconstruct type tags of loaded
// values. Lifting this restriction requires solving the serialization
// problem first.
CAFFE2_API void checkNoAny(
    const Type& base,
    const char* what,
    const std::string& attrname,
    const TypePtr& attrtype);

struct TupleType;
using TupleTypePtr = std::shared_ptr<TupleType>;
using NameList = std::vector<std::string>;
// This type represents a Tuple
struct CAFFE2_API TupleType : public NamedType {
  static TupleTypePtr createNamed(const c10::optional<c10::QualifiedName>& name,
      const std::vector<std::string>& field_names,
      const std::vector<TypePtr>& types);
  static TupleTypePtr create(
      std::vector<TypePtr> types) {
    return TupleTypePtr(new TupleType(
        std::move(types),
        c10::nullopt,
        nullptr)); // NOLINT(modernize-make-shared)
  }

  at::ArrayRef<TypePtr> elements() const {
    return elements_;
  }

  bool operator==(const Type& rhs) const override;
  bool isSubtypeOfExt(const TypePtr rhs_, std::ostream* why_not) const override;

  std::string str() const override;
  bool hasFreeVariables() const override {
    return has_free_variables_;
  }
  at::ArrayRef<TypePtr> containedTypes() const override {
    return elements_;
  }
  TypePtr createWithContained(
      std::vector<TypePtr> contained_types) const override {
    return std::shared_ptr<TupleType>(
        new TupleType(std::move(contained_types), name(), schema()));
  }
  const std::shared_ptr<FunctionSchema>& schema() const {
    return schema_;
  }

  static const TypeKind Kind = TypeKind::TupleType;

 private:
  TupleType(
      std::vector<TypePtr> elements_,
      c10::optional<c10::QualifiedName> name,
      std::shared_ptr<FunctionSchema> schema);

  bool compare(
      const Type& rhs,
      std::function<bool(const TypePtr, const TypePtr)> fn) const {
    if (rhs.kind() != kind()) {
      return false;
    }

    const auto& l_elements = elements();
    const auto& r_elements = rhs.cast<TupleType>()->elements();
    if (l_elements.size() != r_elements.size())
      return false;
    for (size_t i = 0; i < l_elements.size(); ++i) {
      if (!fn(l_elements[i], r_elements[i]))
        return false;
    }
    return true;
  }

  std::string annotation_str_impl(TypePrinter printer = nullptr) const override;

  std::vector<TypePtr> elements_;
  bool has_free_variables_;
  std::shared_ptr<FunctionSchema> schema_;
};

<<<<<<< HEAD
=======
struct EnumType;
using EnumTypePtr = std::shared_ptr<EnumType>;
struct CAFFE2_API EnumType : public NamedType {
  friend struct Type;
  static const TypeKind Kind = TypeKind::EnumType;

  static EnumTypePtr create(
      const c10::QualifiedName& qualified_name,
      TypePtr value, std::weak_ptr<::torch::jit::CompilationUnit> cu) {
    switch (value->kind()) {
      case TypeKind::IntType:
      case TypeKind::FloatType:
      case TypeKind::StringType:
        return EnumTypePtr(new EnumType(qualified_name, value, cu));
      default:
        AT_ERROR(
            "Cannot create Enum with value type '",
            value->str(),
            "', only int, float and string are supported");
    }
  }

  std::string str() const override {
    return "Enum<" + annotation_str() + ">";
  }

  std::string repr_str() const override {
    return str();
  }

  TypePtr getValueType() const {
    return value_type_;
  }

  bool operator==(const Type& rhs) const override {
    if (auto enum_rhs = rhs.cast<EnumType>()) {
      return name().value() == enum_rhs->name().value() &&
          *getValueType() == *(enum_rhs->getValueType()) &&
          this->compilation_unit() == enum_rhs->compilation_unit();
    }
    return false;
  }

  bool isSubtypeOfExt(const TypePtr rhs, std::ostream* why_not) const override;

  std::shared_ptr<const ::torch::jit::CompilationUnit> compilation_unit() const {
    auto cu = cu_.lock();
    return cu;
  }

 private:
  EnumType(c10::QualifiedName name, TypePtr value_type, std::weak_ptr<torch::jit::CompilationUnit> cu)
      : NamedType(TypeKind::EnumType, std::move(name)),
        value_type_(std::move(value_type)), cu_(cu) {}

  std::string annotation_str_impl(TypePrinter printer = nullptr) const override {
    const auto& n = name().value();
    return n.qualifiedName();
  }

  TypePtr value_type_;
  std::weak_ptr<::torch::jit::CompilationUnit> cu_;
};


// the common supertype of all Enums, only used in operator registraion.
// EnumType <: AnyEnumType for all Enums
struct AnyEnumType;
using AnyEnumTypePtr = std::shared_ptr<AnyEnumType>;
struct CAFFE2_API AnyEnumType : public Type {
  static AnyEnumTypePtr create() {
    return AnyEnumTypePtr(
        new AnyEnumType()); // NOLINT(modernize-make-shared)
  }
  bool operator==(const Type& rhs) const override {
    return rhs.kind() == kind();
  }
  std::string str() const override {
    return "AnyEnumType";
  }
  static const TypeKind Kind = TypeKind::AnyEnumType;
  // global singleton
  static AnyEnumTypePtr get();
private:
  AnyEnumType()
  : Type(TypeKind::AnyEnumType) {}
};


>>>>>>> 48acdfd5
struct NumberType;
using NumberTypePtr = std::shared_ptr<NumberType>;
// This type represents a Python number
// Subtype hierarchy for Number Types (NumberType as the base type):
// IntType <: NumberType
// FloatType <: NumberType
struct CAFFE2_API NumberType : public Type {
  static NumberTypePtr create() {
    return NumberTypePtr(new NumberType()); // NOLINT(modernize-make-shared)
  }
  bool operator==(const Type& rhs) const override {
    return rhs.kind() == kind();
  }
  std::string str() const override {
    return "Scalar"; // match what PythonArgParser says for clarity
  }
  static const TypeKind Kind = TypeKind::NumberType;
  // global singleton
  static NumberTypePtr get();

 protected:
  NumberType(TypeKind kind = TypeKind::NumberType) : Type(kind) {}

  std::string annotation_str_impl(TypePrinter printer = nullptr) const override {
    return "number"; // technically not a valid python type, but
                     // we need to use it when parsing back in annotations
                     // for implicit conversions
  }
};

struct FloatType;
using FloatTypePtr = std::shared_ptr<FloatType>;
// This type represents a Python float number
struct CAFFE2_API FloatType : public NumberType {
  static FloatTypePtr create() {
    return FloatTypePtr(new FloatType()); // NOLINT(modernize-make-shared)
  }
  bool operator==(const Type& rhs) const override {
    return rhs.kind() == kind();
  }
  std::string str() const override {
    return "float";
  }
  bool isSubtypeOfExt(const TypePtr rhs, std::ostream* why_not) const override {
    return rhs->kind() == TypeKind::NumberType || NumberType::isSubtypeOfExt(rhs, why_not);
  }
  static const TypeKind Kind = TypeKind::FloatType;
  // global singleton
  static FloatTypePtr get();

 private:
  FloatType() : NumberType(TypeKind::FloatType) {}
  std::string annotation_str_impl(TypePrinter printer = nullptr) const override {
    return "float";
  }
};

struct IntType;
using IntTypePtr = std::shared_ptr<IntType>;
// This type represents a Python int number
struct CAFFE2_API IntType : public NumberType {
  static IntTypePtr create() {
    return IntTypePtr(new IntType()); // NOLINT(modernize-make-shared)
  }
  bool operator==(const Type& rhs) const override {
    return rhs.kind() == kind();
  }
  std::string str() const override {
    return "int";
  }
  bool isSubtypeOfExt(const TypePtr rhs, std::ostream* why_not) const override {
    return rhs->kind() == TypeKind::NumberType || NumberType::isSubtypeOfExt(rhs, why_not);
  }
  static const TypeKind Kind = TypeKind::IntType;
  // global singleton
  static IntTypePtr get();

 private:
  IntType() : NumberType(TypeKind::IntType) {}
  std::string annotation_str_impl(TypePrinter printer = nullptr) const override {
    return "int";
  }
};

struct BoolType;
using BoolTypePtr = std::shared_ptr<BoolType>;
// This node represents a Python bool value
struct CAFFE2_API BoolType : public Type {
  static BoolTypePtr create() {
    return BoolTypePtr(new BoolType());
  }
  bool operator==(const Type& rhs) const override {
    return rhs.kind() == kind();
  }
  std::string str() const override {
    return "bool";
  }
  static const TypeKind Kind = TypeKind::BoolType;
  // global singleton
  static BoolTypePtr get();

 private:
  BoolType() : Type(TypeKind::BoolType) {}
};

struct StringType;
using StringTypePtr = std::shared_ptr<StringType>;
// This type represents a Python string
struct CAFFE2_API StringType : public Type {
  static StringTypePtr create() {
    return StringTypePtr(new StringType()); // NOLINT(modernize-make-shared)
  }
  bool operator==(const Type& rhs) const override {
    return rhs.kind() == kind();
  }
  std::string str() const override {
    // we only use "str" (not "string") in both FunctionSchema and script
    return annotation_str();
  }
  std::string annotation_str_impl(TypePrinter printer = nullptr) const override {
    return "str";
  }
  static const TypeKind Kind = TypeKind::StringType;
  // global singleton
  static StringTypePtr get();

 private:
  StringType() : Type(TypeKind::StringType) {}
};

struct FunctionType;
using FunctionTypePtr = std::shared_ptr<FunctionType>;
struct CAFFE2_API FunctionType : public NamedType {
  static FunctionTypePtr create(torch::jit::Function* function) {
    return FunctionTypePtr(
        new FunctionType(function)); // NOLINT(modernize-make-shared)
  }
  bool operator==(const Type& rhs) const override {
    if (auto func_type = rhs.cast<FunctionType>()) {
      return func_type->function_ == function_;
    }

    return false;
  }
  std::string str() const override {
    return "Function";
  }
  torch::jit::Function* function() const {
    return function_;
  }
  static const TypeKind Kind = TypeKind::FunctionType;

 private:
  FunctionType(torch::jit::Function* function);
  std::string annotation_str_impl(TypePrinter printer = nullptr) const override {
    const auto& n = name().value();
    return n.qualifiedName();
  }
  torch::jit::Function* function_;
};

struct NoneType;
using NoneTypePtr = std::shared_ptr<NoneType>;
// This type represents a Python None
struct CAFFE2_API NoneType : public Type {
  static NoneTypePtr create() {
    return NoneTypePtr(new NoneType()); // NOLINT(modernize-make-shared)
  }
  bool operator==(const Type& rhs) const override {
    return rhs.kind() == kind();
  }
  std::string str() const override {
    return "None";
  }
  bool isSubtypeOfExt(const TypePtr rhs, std::ostream *why_not) const override {
    if (rhs->kind() == OptionalType::Kind) {
      return true;
    }
    return Type::isSubtypeOfExt(rhs, why_not);
  }
  static const TypeKind Kind = TypeKind::NoneType;
  // global singleton
  static NoneTypePtr get();

 private:
  NoneType() : Type(TypeKind::NoneType) {}
};

struct GeneratorType;
using GeneratorTypePtr = std::shared_ptr<GeneratorType>;
// This type represents a Generator
struct CAFFE2_API GeneratorType : public Type {
  static GeneratorTypePtr create() {
    return GeneratorTypePtr(
        new GeneratorType()); // NOLINT(modernize-make-shared)
  }
  bool operator==(const Type& rhs) const override {
    return rhs.kind() == kind();
  }
  std::string str() const override {
    return "Generator";
  }
  static const TypeKind Kind = TypeKind::GeneratorType;
  // global singleton
  static GeneratorTypePtr get();

 private:
  GeneratorType() : Type(TypeKind::GeneratorType) {}
};

struct QSchemeType;
using QSchemeTypePtr = std::shared_ptr<QSchemeType>;
// This type represents a QScheme
struct CAFFE2_API QSchemeType : public Type {
  static QSchemeTypePtr create() {
    return QSchemeTypePtr(
        new QSchemeType()); // NOLINT(modernize-make-shared)
  }
  bool operator==(const Type& rhs) const override {
    return rhs.kind() == kind();
  }
  std::string str() const override {
    return "QScheme";
  }
  static const TypeKind Kind = TypeKind::QSchemeType;
  // global singleton
  static QSchemeTypePtr get();

 private:
  QSchemeType() : Type(TypeKind::QSchemeType) {}
};

struct DeviceObjType;
using DeviceObjTypePtr = std::shared_ptr<DeviceObjType>;
// This type represents a Generator
struct CAFFE2_API DeviceObjType : public Type {
  static DeviceObjTypePtr create() {
    return DeviceObjTypePtr(
        new DeviceObjType()); // NOLINT(modernize-make-shared)
  }
  bool operator==(const Type& rhs) const override {
    return rhs.kind() == kind();
  }
  std::string str() const override {
    return "Device";
  }
  static const TypeKind Kind = TypeKind::DeviceObjType;
  // global singleton
  static DeviceObjTypePtr get();

 private:
  DeviceObjType() : Type(TypeKind::DeviceObjType) {}
};

struct VarType;
using VarTypePtr = std::shared_ptr<VarType>;
// This type represents a type variable, used in FunctionSchema
struct VarType : public Type {
  static VarTypePtr create(std::string name_) {
    return VarTypePtr(new VarType(std::move(name_)));
  }
  bool operator==(const Type& rhs) const override {
    return rhs.kind() == kind();
  }
  std::string str() const override {
    return name();
  }
  const std::string& name() const {
    return name_;
  }
  bool hasFreeVariables() const override {
    return true;
  }
  static const TypeKind Kind = TypeKind::VarType;

 private:
  VarType(std::string name_)
      : Type(TypeKind::VarType), name_(std::move(name_)) {}
  std::string name_;
};

struct CapsuleType;
using CapsuleTypePtr = std::shared_ptr<CapsuleType>;
// This type represents a Python Capsule.
// It does not appear in the IR and is only used during runtime
struct CAFFE2_API CapsuleType : public Type {
  static CapsuleTypePtr create() {
    return CapsuleTypePtr(new CapsuleType()); // NOLINT(modernize-make-shared)
  }
  bool operator==(const Type& rhs) const override {
    return rhs.kind() == kind();
  }
  std::string str() const override {
    return "Capsule";
  }
  static const TypeKind Kind = TypeKind::CapsuleType;
  // global singleton
  static CapsuleTypePtr get();
private:
  CapsuleType()
  : Type(TypeKind::CapsuleType) {}
};

struct PyObjectType;
using PyObjectTypePtr = std::shared_ptr<PyObjectType>;
// This type represents a PyObject Type
struct CAFFE2_API PyObjectType : public Type {
  static PyObjectTypePtr create() {
    return PyObjectTypePtr(new PyObjectType()); // NOLINT(modernize-make-shared)
  }
  bool operator==(const Type& rhs) const override {
    return rhs.kind() == kind();
  }
  std::string str() const override {
    return "PyObject";
  }
  static const TypeKind Kind = TypeKind::PyObjectType;
  // global singleton
  static PyObjectTypePtr get();
private:
  PyObjectType()
  : Type(TypeKind::PyObjectType) {}
};

CAFFE2_API std::ostream& operator<<(std::ostream& out, const Type& t);
template <typename T>
CAFFE2_API std::ostream& operator<<(
    std::ostream& out,
    const VaryingShape<T>& t);
CAFFE2_API std::ostream& operator<<(std::ostream& os, const SymbolicShape& s);
CAFFE2_API std::ostream& operator<<(std::ostream& os, const ShapeSymbol& s);
CAFFE2_API std::ostream& operator<<(std::ostream& os, const Stride& s);
// what is the type, ignoring extra size/shape information?
// e.g. Tensor(2x3) -> Dynamic, and Tuple(Tensor(2x3),...) -> Tuple(Dynamic,...)

inline TypePtr unshapedType(const TypePtr& type) {
  if (type->isSubtypeOf(TensorType::get())) {
    return TensorType::get();
  }
  return type->withContained(fmap(type->containedTypes(), unshapedType));
}

inline TypePtr TensorType::fromNumberType(TypePtr typ) {
  if (typ->isSubtypeOf(IntType::get())) {
    return TensorType::createContiguous(at::kLong, at::kCPU, {});
  } else if (typ->isSubtypeOf(FloatType::get())) {
    return TensorType::createContiguous(at::kFloat, at::kCPU, {});
  } else if (typ->isSubtypeOf(BoolType::get())) {
    return TensorType::createContiguous(at::kLong, at::kCPU, {});
  }
  TORCH_CHECK(false, "Unknown number type: ", typ->str());
}
inline TypePtr TensorType::fromBoolType() {
  return TensorType::createContiguous(at::kLong, at::kCPU, {});
}

inline c10::optional<c10::ScalarType> tryScalarTypeFromJitType(const c10::TypePtr & type) {
  if (type == FloatType::get()) {
    return at::typeMetaToScalarType(c10::get_default_dtype());
  } else if (type == IntType::get()) {
    return at::ScalarType::Long;
  } else if (type == BoolType::get()) {
    return at::ScalarType::Bool;
  }
  return c10::nullopt;
}

inline at::ScalarType scalarTypeFromJitType(const c10::TypePtr& type) {
  auto result = tryScalarTypeFromJitType(type);
  AT_ASSERTM(
      result,
      "Add new condition, expected Float, Int, or Bool but got",
      type->str());
  return *result;
}

// Attempt to find the correct supertype of t1 and t2. If none is found then
// nullopt will be returned. If t1 == t2, or t1 is a type refinement of t2,
// then t2 will be returned (and vice versa).
// Two different tensortypes will return dynamic.
// Currently we chose not to support returning a NumberType for a float & int
// input because of a lack of operator support for NumberType
CAFFE2_API c10::optional<TypePtr> unifyTypes(
    const TypePtr& t1,
    const TypePtr& t2);

CAFFE2_API c10::optional<TypePtr> unifyTypeList(
    at::ArrayRef<TypePtr> elements,
    std::ostream& why_not);

namespace detail {
template <typename T>
struct getTypePtr_ final {
  static TypePtr call() {
    TORCH_CHECK(
        isCustomClassRegistered<T>(),
        "Type ",
        c10::util::get_fully_qualified_type_name<T>(),
        " could not be converted to any of the known types."
    );
    auto res = getCustomClassType<T>();
    return std::dynamic_pointer_cast<Type>(std::move(res));
  }
};

template <>
struct getTypePtr_<at::IValue> final {
  static TypePtr call() {
    return AnyType::get();
  }
};

template <>
struct getTypePtr_<at::Tensor> final {
  static TypePtr call() {
    return TensorType::get();
  }
};
template <>
struct getTypePtr_<double> final {
  static TypePtr call() {
    return FloatType::get();
  }
};
template <>
struct getTypePtr_<int64_t> final {
  static TypePtr call() {
    return IntType::get();
  }
};
template <>
struct getTypePtr_<c10::ScalarType> final {
  static TypePtr call() {
    return IntType::get();
  }
};
template <>
struct getTypePtr_<c10::Device> final {
  static TypePtr call() {
    return DeviceObjType::get();
  }
};
template <>
struct getTypePtr_<c10::Layout> final {
  static TypePtr call() {
    return IntType::get();
  }
};
template <>
struct getTypePtr_<c10::MemoryFormat> final {
  static TypePtr call() {
    return IntType::get();
  }
};
template <>
struct getTypePtr_<bool> final {
  static TypePtr call() {
    return BoolType::get();
  }
};
template <>
struct getTypePtr_<at::Scalar> final {
  static TypePtr call() {
    return NumberType::get();
  }
};
template <>
struct getTypePtr_<c10::QScheme> final {
  static TypePtr call() {
    return QSchemeType::get();
  }
};
template <>
struct getTypePtr_<at::Generator> final {
  static TypePtr call() {
    return OptionalType::create(GeneratorType::get());
  }
};
template <>
struct getTypePtr_<std::string> final {
  static TypePtr call() {
    return StringType::get();
  }
};
template <class T>
struct getTypePtr_<std::vector<T>> final {
  static TypePtr call() {
    static auto type = ListType::create(getTypePtr_<T>::call());
    return type;
  }
};
template <class T>
struct getTypePtr_<c10::ArrayRef<T>> final {
  static TypePtr call() {
    static auto type = ListType::create(getTypePtr_<T>::call());
    return type;
  }
};
template <class T>
struct getTypePtr_<c10::List<T>> final {
  static TypePtr call() {
    static auto type = ListType::create(getTypePtr_<T>::call());
    return type;
  }
};
template <class T, size_t N>
struct getTypePtr_<std::array<T, N>> final {
  static TypePtr call() {
    static auto type = ListType::create(getTypePtr_<T>::call());
    return type;
  }
};
template <class K, class V>
struct getTypePtr_<std::unordered_map<K, V>> final {
  static TypePtr call() {
    static auto type =
        DictType::create(getTypePtr_<K>::call(), getTypePtr_<V>::call());
    return type;
  }
};
template <class K, class V>
struct getTypePtr_<c10::Dict<K, V>> final {
  static TypePtr call() {
    static auto type =
        DictType::create(getTypePtr_<K>::call(), getTypePtr_<V>::call());
    return type;
  }
};
template <class T>
struct getTypePtr_<at::optional<T>> final {
  static TypePtr call() {
    static auto type = OptionalType::create(getTypePtr_<T>::call());
    return type;
  }
};
template <class... Contained>
struct getTypePtr_<std::tuple<Contained...>> final {
  static TypePtr call() {
    std::vector<TypePtr> contained_types = {
      (getTypePtr_<Contained>::call())...
    };
    return TupleType::create(std::move(contained_types));
  }
};
template <>
struct getTypePtr_<void> final {
  static TypePtr call() {
    return NoneType::get();
  }
};
} // namespace detail
template <class T>
inline TypePtr getTypePtr() {
  // TODO: static_assert that a templated function exists, and throw a friendly
  // error message if not
  return detail::getTypePtr_<T>::call();
}

using TypeEnv = std::unordered_map<std::string, TypePtr>;
struct MatchTypeReturn {
  MatchTypeReturn(std::string reason) : reason_(std::move(reason)) {}
  static MatchTypeReturn Success() {
    return MatchTypeReturn();
  }
  bool success() const {
    return !reason_.has_value();
  }
  const std::string& reason() const {
    return reason_.value();
  }

 private:
  MatchTypeReturn()
  : reason_(c10::nullopt) {}
  c10::optional<std::string> reason_; // is there is no match, this contains the reason
};

// attempt to match the type variables in formal to actual, adding them to type_env.
// If no match is possible this returns a MatchTypeReturn with r.success() == false
// and a r.reason() that describes why it could not match.
// note: It is possible to successfully match a formal, but for type variables
// in the formal to still not be defined. In particular, None matches Optional[T]
// but does not define the value of T.
CAFFE2_API MatchTypeReturn
matchTypeVariables(TypePtr formal, TypePtr actual, TypeEnv& type_env);

// replace type variables appearing in `type` with the values in
// `type_env`. Returns nullptr if a variable used in `type`
// does not appear in `type_env`
CAFFE2_API TypePtr tryEvalTypeVariables(TypePtr type, TypeEnv& type_env);

CAFFE2_API bool elementTypeCanBeInferredFromMembers(const TypePtr& elem_type);

// This enumerator represents the 'kind' of an attribute - a buffer, a paramter, or neither.
// This state is mutually exclusive. Buffers and Parameters can only appear on modules.
enum class AttributeKind {
  BUFFER,
  PARAMETER,
  REGULAR_ATTRIBUTE
};

// This structure represents all notional booking entities in a class attribute: name, kind (see: AttributeKind), and type (see: TypePtr).
// Note: This structure does not represent the value of the attribute.
struct CAFFE2_API ClassAttribute {
  public:
  ClassAttribute(AttributeKind kind,
  TypePtr attributeType,
  std::string attributeName) :
    kind_(kind),
    attributeType_(attributeType),
    attributeName_(std::move(attributeName)) {}

  AttributeKind getKind() const {
    return kind_;
  }

  TypePtr getType() const {
    return attributeType_;
  }

  const std::string& getName() const {
    return attributeName_;
  }

  private:
  AttributeKind kind_;
  TypePtr attributeType_;
  std::string attributeName_;
};

/**
 * User Defined Types
 */

struct ClassType;
using ClassTypePtr = std::shared_ptr<ClassType>;
using ::torch::jit::CompilationUnit;

// This represents a class in TorchScript.
struct CAFFE2_API ClassType : public NamedType {
  // Create a class type with name `name` and its methods stored in `cu`.
  static ClassTypePtr create(
      c10::optional<QualifiedName> qualifiedName,
      std::weak_ptr<CompilationUnit> cu,
      bool is_module = false);

  bool operator==(const Type& rhs) const override {
    if (auto user_rhs = rhs.cast<ClassType>()) {
      const auto& lhs_name = name().value();
      const auto& rhs_name = user_rhs->name().value();

      return lhs_name == rhs_name &&
          this->compilation_unit() == user_rhs->compilation_unit();
    }
    return false;
  }

  std::string str() const override {
     return annotation_str();
   }

  const std::vector<torch::jit::Function*>& methods() const;

  TypePtr findAttribute(const std::string& name) const {
    size_t pos = 0;
    for (const auto& attr : attributes_) {
      if (name == attr.getName()) {
        break;
      }
      ++pos;
    }

    if (pos >= attributes_.size()) {
      return nullptr;
    }
    return attributes_[pos].getType();
  }

  TypePtr getAttribute(const std::string& name) const {
    auto type = findAttribute(name);
    TORCH_CHECK(
        type,
        repr_str(),
        " does not have an attribute with name '",
        name,
        "'");
    return type;
  }

  size_t numAttributes() const {
    return attributes_.size();
  }

  const TypePtr getAttribute(size_t slot) const {
    AT_ASSERT(slot < attributes_.size());
    return attributes_.at(slot).getType();
  }

  const std::string getAttributeName(size_t slot) const {
    AT_ASSERT(slot < attributes_.size());
    return attributes_[slot].getName();
  }

  void checkNotExist(const std::string& name, const std::string& what) const;

  // Attributes are stored in a specific slot at runtime for effiency.
  // When emitting instructions we specify the slot so that attribute access is
  // a constant lookup
  c10::optional<size_t> findAttributeSlot(const std::string& name) const {
    size_t slot = 0;
    for (const auto& attr : attributes_) {
      if (name.compare(attr.getName()) == 0) {
        return slot;
      }
      slot++;
    }
    return c10::nullopt;
  }
  size_t getAttributeSlot(const std::string& name) const {
    if (auto r = findAttributeSlot(name)) {
      return *r;
    }
    TORCH_CHECK(
        false,
        repr_str(),
        " does not have an attribute with name '",
        name,
        "'");
  }

  bool hasAttribute(const std::string& name) const {
    return std::find_if(
               attributes_.cbegin(),
               attributes_.cend(),
               [&](const ClassAttribute& attr) { return attr.getName() == name; }) !=
        attributes_.cend();
  }

  at::ArrayRef<TypePtr> containedTypes() const override {
    return attributeTypes_;
  }

  size_t addAttribute(
      const std::string& name,
      const TypePtr& type,
      bool is_parameter = false,
      bool is_buffer = false);

  // [Internal Only] Remove attribute from the ClassType,
  // caller is responsible to make sure the modification is safe:
  // it is unsafe to having existing allocations
  // of this object around anymore, and any code that works on
  // the attribute is now invalid. Only newly created code is
  // valid again.
  void unsafeRemoveAttribute(const std::string& name);

  // Add attribute \p NAME if it doesn't exist or verify that it has a
  // compatible type otherwise.
  size_t addOrCheckAttribute(
      const std::string& name,
      TypePtr ty,
      bool is_parameter = false,
      bool is_buffer = false) {
    auto slot_idx = findAttributeSlot(name);
    if (!slot_idx) {
      return addAttribute(name, ty, is_parameter, is_buffer);
    }

    TORCH_CHECK(
        is_parameter == this->is_parameter(*slot_idx),
        "Parameter field mismatch for the field '",
        name,
        "'");
    TypePtr atype = getAttribute(*slot_idx);
    TORCH_CHECK(
      ty->isSubtypeOf(atype),
      ty->repr_str(),
      " is not compatible with the type ",
      atype->repr_str(),
      " for the field '",
      name,
      "'");
    return *slot_idx;
  }

  bool hasConstant(const std::string& name) const {
    return std::find_if(
               constantNames_.cbegin(),
               constantNames_.cend(),
               [&](const std::string& constant) { return constant == name; }) !=
        constantNames_.cend();
  }

  size_t addConstant(const std::string& name, const IValue& value);

  c10::optional<size_t> findConstantSlot(const std::string& name) const {
    TORCH_CHECK(constantNames_.size() == constantValues_.size());
    size_t slot = 0;
    for (const auto& constant : constantNames_) {
      if (name == constant) {
        return slot;
      }
      slot++;
    }
    return c10::nullopt;
  }

  size_t getConstantSlot(const std::string& name) const {
    if (auto r = findConstantSlot(name)) {
      return *r;
    }
    TORCH_CHECK(
        false,
        repr_str(),
        " does not have constant field with the name '",
        name,
        "'");
  }

  const std::string& getConstantName(size_t slot) const {
    TORCH_CHECK(constantNames_.size() == constantValues_.size());
    TORCH_CHECK(slot < constantNames_.size());
    return constantNames_[slot];
  }


  IValue getConstant(const std::string& name) const;

  IValue getConstant(size_t slot) const;

  c10::optional<IValue> findConstant(const std::string& name) const;

  size_t numConstants() const {
    TORCH_INTERNAL_ASSERT(constantNames_.size() == constantValues_.size());
    return constantNames_.size();
  }

  at::ArrayRef<std::string> constantNames() const {
    return constantNames_;
  }

  at::ArrayRef<IValue> constantValues() const {
    return constantValues_;
  }

  // [Internal Only] Remove constant from the ClassType
  // caller is responsible to make sure the modification is safe:
  // it is unsafe to having existing allocations
  // of this object around anymore, and any code that works on
  // the attribute is now invalid. Only newly created code is
  // valid again.
  void unsafeRemoveConstant(const std::string& name);

  TypePtr createWithContained(std::vector<TypePtr> contained_types) const override {
    auto ptr = ClassType::create(name(), compilation_unit_, is_module());
    AT_ASSERT(numAttributes() == contained_types.size());
    for(size_t i = 0; i < attributes_.size(); ++i) {
      AT_ASSERT(attributes_[i].getType()->isSubtypeOf(contained_types[i]));
      ptr->addAttribute(attributes_[i].getName(), contained_types[i]);
    }
    // Copy methods over
    for (const auto& method : methods()) {
      ptr->addMethod(method);
    }
    return ptr;
  }

  bool is_module() const override {
    return isModule_;
  }

  const std::vector<ClassAttribute>& getAttributes() const {
    return attributes_;
  }

  bool is_parameter(size_t slot) const {
    TORCH_INTERNAL_ASSERT(
        is_module(), "asking for parameterSlots of non-Module");
    return attributes_.at(slot).getKind() == AttributeKind::PARAMETER;
  }

  bool is_buffer(size_t slot) const {
    TORCH_INTERNAL_ASSERT(
        is_module(), "asking for bufferWrittenSlots of non-Module");
    return attributes_.at(slot).getKind() == AttributeKind::BUFFER;
  }

  void addMethod(torch::jit::Function* method);
  torch::jit::Function* findMethod(const std::string& name) const;
  torch::jit::Function& getMethod(const std::string& name) const;
  bool hasMethod(const std::string& name) const;

  // [Internal Only] Remove method from the ClassType
  // caller is responsible to make sure the modification is safe:
  // it is unsafe to having existing allocations
  // of this object around anymore, and any code that works on
  // the attribute is now invalid. Only newly created code is
  // valid again.
  // Note this method is intended for freezing only.
  void unsafeRemoveMethod(const std::string& name);

  std::shared_ptr<CompilationUnit> compilation_unit();

  std::shared_ptr<const CompilationUnit> compilation_unit() const;

  // generate a refined version of this class.
  // It has the same name but the slot Types are subtypes of
  // the original slots. It is only valid to refine a class type in a context
  // where it is know that there are not assignments to the objects slots
  // that would invalidate the refinement.
  // These variants are not registered in the global class table.
  ClassTypePtr refine(at::ArrayRef<TypePtr> refined_slots) const;

  bool isSubtypeOfExt(const TypePtr rhs, std::ostream* why_not) const override;

  static const TypeKind Kind = TypeKind::ClassType;

 private:
  ClassType(
      c10::optional<QualifiedName> name,
      std::weak_ptr<CompilationUnit> cu,
      bool is_module);

  std::string annotation_str_impl(TypePrinter printer = nullptr) const override {
    const auto& n = name().value();
    return n.qualifiedName();
  }

  void addAttribute(ClassAttribute classAttribute);

  // Mapping of attribute names -> their type.
  // NOTE: this does not contain methods, which are stored in the module
  // TODO: once modules support arbitrary ivalue attributes, we don't need this
  // anymore.
  // TODO: This is better represented as an OrderedDict, but alas it is not yet
  // available from c10

  // Mapping of constant names -> their value.
  std::vector<std::string> constantNames_;
  std::vector<IValue> constantValues_;
  // Holds method attributes
  std::weak_ptr<CompilationUnit> compilation_unit_;

  // Holds all atrributes, attribute details are found on ClassAttribute
  std::vector<ClassAttribute> attributes_;
  // Construct mirroring attributes_, only around due to the fact that `containedTypes()` method returns an ArrayRef.
  // Never fill this without using the appropriate provideNewClassAttribute method
  std::vector<TypePtr> attributeTypes_;

  // List of methods associated with this class.
  std::vector<torch::jit::Function*> methods_;

  bool isModule_ = false;
};

struct InterfaceType;
using InterfaceTypePtr = std::shared_ptr<InterfaceType>;
using ::torch::jit::CompilationUnit;

// Interfaces are a list of abstract methods that a class might meet.
// If a class provides those methods, it implicitly meets the interface.

// Subtype relations for Interface with ClassType:
// lhs (ClassType or InterfaceType) is a subtype of rhs if:
// 1. lhs methods are a superset of rhs methods
// 2. if rhs is module interface, the lhs must be module interface or module itself
struct CAFFE2_API InterfaceType : public NamedType {
  static InterfaceTypePtr create(
      QualifiedName qualifiedName, bool is_module=false);

  bool operator==(const Type& rhs) const override {
    if (auto user_rhs = rhs.cast<InterfaceType>()) {
      return isSubTypeImpl(*this, *user_rhs, nullptr) &&
          isSubTypeImpl(*user_rhs, *this, nullptr);
    }
    return false;
  }

  std::string str() const override {
    return std::string("InterfaceType<") + name()->name() + ">";
  }

  bool isSubtypeOfExt(const TypePtr rhs, std::ostream* why_not) const override;

  // try to find a method of this interface,
  // returns nullptr if not found.
  const FunctionSchema* getMethod(const std::string& name) const;
  void addMethod(FunctionSchema schema);
  const std::vector<FunctionSchema>& methods() {
    return *methods_;
  }

  bool is_module() const override{
    return is_module_;
  }
  static const TypeKind Kind = TypeKind::InterfaceType;
  ~InterfaceType() override;
 private:
  InterfaceType(QualifiedName name, bool is_module);
  static bool isSubTypeImpl(
      const InterfaceType& lhs,
      const InterfaceType& rhs,
      std::ostream* why_not);

  std::string annotation_str_impl(TypePrinter printer = nullptr) const override {
    return name()->qualifiedName();
  }

  // shared_ptr so that this header does not have to depend on
  // FunctionSchema.h
  std::shared_ptr<std::vector<FunctionSchema>> methods_;
  // flag to distinguish if it's an interface type from a module or not
  bool is_module_;
};

template <TypeKind K>
struct EnumerationType : public Type {
static const TypeKind Kind = K;

bool operator==(const Type& rhs) const override {
  return rhs.kind() == kind();
}

protected:
EnumerationType() : Type(Kind) {}
};

struct LayoutType;
using LayoutTypePtr = std::shared_ptr<LayoutType>;
// This type represents a Generator
struct CAFFE2_API LayoutType : public EnumerationType<TypeKind::LayoutType> {
static LayoutTypePtr create() {
return LayoutTypePtr(
    new LayoutType()); // NOLINT(modernize-make-shared)
}
std::string str() const override {
return "Layout";
}
static const TypeKind Kind = TypeKind::LayoutType;
// global singleton
static LayoutTypePtr get();

private:
LayoutType() : EnumerationType() {}
};

struct ScalarTypeType;
using ScalarTypeTypePtr = std::shared_ptr<ScalarTypeType>;
// This type represents a Generator
struct CAFFE2_API ScalarTypeType : public EnumerationType<TypeKind::ScalarTypeType> {
static ScalarTypeTypePtr create() {
return ScalarTypeTypePtr(
    new ScalarTypeType()); // NOLINT(modernize-make-shared)
}
std::string str() const override {
return "ScalarType";
}
static const TypeKind Kind = TypeKind::ScalarTypeType;
// global singleton
static ScalarTypeTypePtr get();

private:
ScalarTypeType() : EnumerationType() {}
};

// the common supertype of all lists,
// List[T] <: AnyList for all T
struct AnyListType;
using AnyListTypePtr = std::shared_ptr<AnyListType>;
struct CAFFE2_API AnyListType : public Type {
  static AnyListTypePtr create() {
    return AnyListTypePtr(
        new AnyListType()); // NOLINT(modernize-make-shared)
  }
  bool operator==(const Type& rhs) const override {
    return rhs.kind() == kind();
  }
  std::string str() const override {
    return "list";
  }
  static const TypeKind Kind = TypeKind::AnyListType;
  // global singleton
  static AnyListTypePtr get();
private:
  AnyListType()
  : Type(TypeKind::AnyListType) {}
};

// the common supertype of all tuples,
// Tuple[T...] <: AnyTuple for all T
struct AnyTupleType;
using AnyTupleTypePtr = std::shared_ptr<AnyTupleType>;
struct CAFFE2_API AnyTupleType : public Type {
  static AnyTupleTypePtr create() {
    return AnyTupleTypePtr(
        new AnyTupleType()); // NOLINT(modernize-make-shared)
  }
  bool operator==(const Type& rhs) const override {
    return rhs.kind() == kind();
  }

  std::string str() const override {
    return "tuple";
  }
  static const TypeKind Kind = TypeKind::AnyTupleType;

  // global singleton
  static AnyTupleTypePtr get();
private:
  AnyTupleType()
  : Type(TypeKind::AnyTupleType) {}
};

// the common supertype of all classes,
// ClassType <: AnyClassType for all classes
struct AnyClassType;
using AnyClassTypePtr = std::shared_ptr<AnyClassType>;
struct CAFFE2_API AnyClassType : public Type {
  static AnyClassTypePtr create() {
    return AnyClassTypePtr(
        new AnyClassType()); // NOLINT(modernize-make-shared)
  }
  bool operator==(const Type& rhs) const override {
    return rhs.kind() == kind();
  }
  std::string str() const override {
    return "AnyClassType";
  }
  static const TypeKind Kind = TypeKind::AnyClassType;
  // global singleton
  static AnyClassTypePtr get();
private:
  AnyClassType()
  : Type(TypeKind::AnyClassType) {}
};

inline bool IValue::isDoubleList() const {
  // note: avoids calling type() to avoid extra referencing counting for the returned type.
  return isList() && static_cast<detail::ListImpl*>(payload.as_intrusive_ptr)->elementType->kind() == FloatType::Kind;
}

inline bool IValue::isTensorList() const {
  return isList() && static_cast<detail::ListImpl*>(payload.as_intrusive_ptr)->elementType->kind() == TensorType::Kind;
}

inline bool IValue::isIntList() const {
  return isList() && static_cast<detail::ListImpl*>(payload.as_intrusive_ptr)->elementType->kind() == IntType::Kind;
}

inline bool IValue::isBoolList() const {
  return isList() && static_cast<detail::ListImpl*>(payload.as_intrusive_ptr)->elementType->kind() == BoolType::Kind;
}

template<>
inline std::shared_ptr<NamedType> Type::cast() {
  if (kind() == TypeKind::TupleType || kind() == TypeKind::FunctionType ||
      kind() == TypeKind::ClassType || kind() == TypeKind::InterfaceType) {
    return std::static_pointer_cast<NamedType>(shared_from_this());
  }
  return nullptr;
}

template<>
inline std::shared_ptr<const NamedType> Type::cast<NamedType>() const {
  if (kind() == TypeKind::TupleType || kind() == TypeKind::FunctionType ||
      kind() == TypeKind::ClassType || kind() == TypeKind::InterfaceType) {
    return std::static_pointer_cast<const NamedType>(shared_from_this());
  }
  return nullptr;
}
} // namespace c10<|MERGE_RESOLUTION|>--- conflicted
+++ resolved
@@ -28,6 +28,8 @@
 
 #define C10_FORALL_TYPES(_) \
   _(AnyType)                \
+  _(EnumType)               \
+  _(AnyEnumType)            \
   _(TensorType)             \
   _(TupleType)              \
   _(ListType)               \
@@ -277,6 +279,7 @@
 struct CAFFE2_API OptionalType
     : public SingleElementType<TypeKind::OptionalType, OptionalType> {
   static OptionalTypePtr create(TypePtr element) {
+    TORCH_INTERNAL_ASSERT(element, "OptionalType requires valid TypePtr");
     // Optional is a union of [None, T], so Optional[[Optional[T]]] ->
     // Optional[T]
     if (auto opt_ptr = element->cast<OptionalType>()) {
@@ -1024,7 +1027,8 @@
       : Type(tk), name_(std::move(name)) {
     TORCH_INTERNAL_ASSERT(
         tk == TypeKind::TupleType || tk == TypeKind::FunctionType ||
-            tk == TypeKind::ClassType || tk == TypeKind::InterfaceType,
+        tk == TypeKind::ClassType || tk == TypeKind::InterfaceType ||
+        tk == TypeKind::EnumType,
         "If you add a new kind of NamedType, ",
         "please update the cast<NamedType> specialization and this assert");
   }
@@ -1123,8 +1127,6 @@
   std::shared_ptr<FunctionSchema> schema_;
 };
 
-<<<<<<< HEAD
-=======
 struct EnumType;
 using EnumTypePtr = std::shared_ptr<EnumType>;
 struct CAFFE2_API EnumType : public NamedType {
@@ -1214,7 +1216,6 @@
 };
 
 
->>>>>>> 48acdfd5
 struct NumberType;
 using NumberTypePtr = std::shared_ptr<NumberType>;
 // This type represents a Python number
