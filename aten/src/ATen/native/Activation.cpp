--- conflicted
+++ resolved
@@ -103,7 +103,7 @@
 }
 
 TORCH_META_FUNC(hardsigmoid_backward) (const Tensor& grad_output, const Tensor& self) {
-  build_binary_op(maybe_get_output(), grad_output, self);
+  build_borrowing_binary_op(maybe_get_output(), grad_output, self);
 }
 
 static inline void softshrink_check(const Scalar& lambd) {
@@ -252,16 +252,6 @@
   return iter.output();
 }
 
-<<<<<<< HEAD
-=======
-Tensor hardsigmoid_backward(const Tensor& grad_output, const Tensor& self) {
-  Tensor result;
-  auto iter = TensorIterator::borrowing_binary_op(result, grad_output, self);
-  hardsigmoid_backward_stub(iter.device_type(), iter);
-  return iter.output();
-}
-
->>>>>>> 6419a224
 Tensor elu_backward(
     const Tensor& grad_output,
     const Scalar& alpha,
