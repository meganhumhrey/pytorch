#include <gtest/gtest.h>

#ifdef USE_VULKAN_API

#include <ATen/native/vulkan/api/api.h>
<<<<<<< HEAD
=======

// TODO: These functions should move to a common place.
>>>>>>> 10f220b2

namespace {

bool checkRtol(const at::Tensor& diff, const std::vector<at::Tensor>& inputs) {
  double maxValue = 0.0;
  for (const auto& tensor : inputs) {
    maxValue = fmax(tensor.abs().max().item<float>(), maxValue);
  }
  return diff.abs().max().item<float>() < 2e-6 * maxValue;
}
<<<<<<< HEAD

bool almostEqual(const at::Tensor& a, const at::Tensor& b) {
  return checkRtol(a - b, {a, b});
}

=======

bool almostEqual(const at::Tensor& a, const at::Tensor& b) {
  return checkRtol(a - b, {a, b});
}

>>>>>>> 10f220b2
bool exactlyEqual(const at::Tensor& a, const at::Tensor& b) {
  return (a - b).abs().max().item<float>() == 0.f;
}

<<<<<<< HEAD
// TEST(VulkanAPITest, empty) {
//   if (!at::native::vulkan::api::available()) {
//     return;
//   }

//   ASSERT_NO_THROW(at::empty({1, 3, 64, 64}, at::device(at::kVulkan).dtype(at::kFloat)));
// }

// TEST(VulkanAPITest, copy) {
//   if (!at::native::vulkan::api::available()) {
//     return;
//   }

//   {
//     const auto vulkan = at::empty({1, 3, 64, 64}, at::device(at::kVulkan).dtype(at::kFloat));
//     const auto cpu = vulkan.cpu();
//   }

//   {
//     const auto cpu = at::empty({1, 3, 64, 64}, at::device(at::kCPU).dtype(at::kFloat));
//     const auto vulkan = cpu.vulkan();
//   }
// }

TEST(VulkanAPITest, add) {
=======
} // namespace

namespace {

TEST(VulkanAPITest, copy) {
>>>>>>> 10f220b2
  if (!at::native::vulkan::api::available()) {
    return;
  }

  const auto a_cpu = at::rand({1, 2, 2, 3}, at::device(at::kCPU).dtype(at::kFloat));
  const auto b_cpu = at::rand({1, 2, 2, 3}, at::device(at::kCPU).dtype(at::kFloat));
  const auto c_cpu = at::add(a_cpu, b_cpu, 2);

  std::cout << "~~~~~~~~~~~~~~~~~~~~~~~ a_cpu.vulkan()" << std::endl << std::flush;
  const auto a_vulkan = a_cpu.vulkan();

  std::cout << "~~~~~~~~~~~~~~~~~~~~~~~ b_cpu.vulkan()" << std::endl << std::flush;
  const auto b_vulkan = b_cpu.vulkan();

  std::cout << "~~~~~~~~~~~~~~~~~~~~~~~ at::add(a_vulkan, b_vulkan, 2)" << std::endl << std::flush;
  const auto c_vulkan = at::add(a_vulkan, b_vulkan, 2);

  // ASSERT_TRUE(almostEqual(c_cpu, c_vulkan.cpu()));
}

TEST(VulkanAPITest, empty) {
  if (!at::native::vulkan::api::available()) {
    return;
  }

  ASSERT_NO_THROW(at::empty({1, 3, 64, 64}, at::device(at::kVulkan).dtype(at::kFloat)));
}

} // namespace

#endif /* USE_VULKAN_API */<|MERGE_RESOLUTION|>--- conflicted
+++ resolved
@@ -3,11 +3,8 @@
 #ifdef USE_VULKAN_API
 
 #include <ATen/native/vulkan/api/api.h>
-<<<<<<< HEAD
-=======
 
 // TODO: These functions should move to a common place.
->>>>>>> 10f220b2
 
 namespace {
 
@@ -18,74 +15,46 @@
   }
   return diff.abs().max().item<float>() < 2e-6 * maxValue;
 }
-<<<<<<< HEAD
 
 bool almostEqual(const at::Tensor& a, const at::Tensor& b) {
   return checkRtol(a - b, {a, b});
 }
 
-=======
-
-bool almostEqual(const at::Tensor& a, const at::Tensor& b) {
-  return checkRtol(a - b, {a, b});
-}
-
->>>>>>> 10f220b2
 bool exactlyEqual(const at::Tensor& a, const at::Tensor& b) {
   return (a - b).abs().max().item<float>() == 0.f;
 }
 
-<<<<<<< HEAD
-// TEST(VulkanAPITest, empty) {
-//   if (!at::native::vulkan::api::available()) {
-//     return;
-//   }
-
-//   ASSERT_NO_THROW(at::empty({1, 3, 64, 64}, at::device(at::kVulkan).dtype(at::kFloat)));
-// }
-
-// TEST(VulkanAPITest, copy) {
-//   if (!at::native::vulkan::api::available()) {
-//     return;
-//   }
-
-//   {
-//     const auto vulkan = at::empty({1, 3, 64, 64}, at::device(at::kVulkan).dtype(at::kFloat));
-//     const auto cpu = vulkan.cpu();
-//   }
-
-//   {
-//     const auto cpu = at::empty({1, 3, 64, 64}, at::device(at::kCPU).dtype(at::kFloat));
-//     const auto vulkan = cpu.vulkan();
-//   }
-// }
-
-TEST(VulkanAPITest, add) {
-=======
 } // namespace
 
 namespace {
 
-TEST(VulkanAPITest, copy) {
->>>>>>> 10f220b2
+TEST(VulkanAPITest, add) {
   if (!at::native::vulkan::api::available()) {
     return;
   }
 
-  const auto a_cpu = at::rand({1, 2, 2, 3}, at::device(at::kCPU).dtype(at::kFloat));
-  const auto b_cpu = at::rand({1, 2, 2, 3}, at::device(at::kCPU).dtype(at::kFloat));
+  const auto a_cpu = at::rand({1, 3, 64, 64}, at::device(at::kCPU).dtype(at::kFloat));
+  const auto b_cpu = at::rand({1, 3, 64, 64}, at::device(at::kCPU).dtype(at::kFloat));
   const auto c_cpu = at::add(a_cpu, b_cpu, 2);
+  const auto c_vulkan = at::add(a_cpu.vulkan(), b_cpu.vulkan(), 2);
 
-  std::cout << "~~~~~~~~~~~~~~~~~~~~~~~ a_cpu.vulkan()" << std::endl << std::flush;
-  const auto a_vulkan = a_cpu.vulkan();
+  ASSERT_TRUE(almostEqual(c_cpu, c_vulkan.cpu()));
+}
 
-  std::cout << "~~~~~~~~~~~~~~~~~~~~~~~ b_cpu.vulkan()" << std::endl << std::flush;
-  const auto b_vulkan = b_cpu.vulkan();
+TEST(VulkanAPITest, copy) {
+  if (!at::native::vulkan::api::available()) {
+    return;
+  }
 
-  std::cout << "~~~~~~~~~~~~~~~~~~~~~~~ at::add(a_vulkan, b_vulkan, 2)" << std::endl << std::flush;
-  const auto c_vulkan = at::add(a_vulkan, b_vulkan, 2);
+  {
+    const auto vulkan = at::empty({1, 3, 64, 64}, at::device(at::kVulkan).dtype(at::kFloat));
+    const auto cpu = vulkan.cpu();
+  }
 
-  // ASSERT_TRUE(almostEqual(c_cpu, c_vulkan.cpu()));
+  {
+    const auto cpu = at::empty({1, 3, 64, 64}, at::device(at::kCPU).dtype(at::kFloat));
+    const auto vulkan = cpu.vulkan();
+  }
 }
 
 TEST(VulkanAPITest, empty) {
