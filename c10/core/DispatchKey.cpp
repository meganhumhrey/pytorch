#include <c10/core/DispatchKey.h>

namespace c10 {

const char* toString(DispatchKey t) {
  switch (t) {
    case DispatchKey::Undefined:
      return "Undefined";

    case DispatchKey::CPU:
      return "CPU";
    case DispatchKey::CUDA:
      return "CUDA";

    case DispatchKey::HIP:
      return "HIP";
    case DispatchKey::FPGA:
      return "FPGA";
    case DispatchKey::XPU:
      return "XPU";
    case DispatchKey::MSNPU:
      return "MSNPU";
    case DispatchKey::XLA:
      return "XLA";
    case DispatchKey::MLC:
      return "MLC";
    case DispatchKey::Vulkan:
      return "Vulkan";
    case DispatchKey::Metal:
      return "Metal";
    case DispatchKey::QuantizedCPU:
      return "QuantizedCPU";
    case DispatchKey::QuantizedCUDA:
      return "QuantizedCUDA";
    case DispatchKey::QuantizedXPU:
      return "QuantizedXPU";

    case DispatchKey::CustomRNGKeyId:
      return "CustomRNGKeyId";

    case DispatchKey::MkldnnCPU:
      return "MkldnnCPU";
    case DispatchKey::SparseCPU:
      return "SparseCPU";
    case DispatchKey::SparseCUDA:
      return "SparseCUDA";
    case DispatchKey::SparseCsrCPU:
      return "SparseCsrCPU";
    case DispatchKey::SparseCsrCUDA:
      return "SparseCsrCUDA";
    case DispatchKey::SparseHIP:
      return "SparseHIP";
    case DispatchKey::SparseXPU:
      return "SparseXPU";

    case DispatchKey::NestedTensor:
      return "NestedTensor";

    case DispatchKey::PrivateUse1:
      return "PrivateUse1";
    case DispatchKey::PrivateUse2:
      return "PrivateUse2";
    case DispatchKey::PrivateUse3:
      return "PrivateUse3";

    case DispatchKey::Conjugate:
      return "Conjugate";
    case DispatchKey::Meta:
      return "Meta";
<<<<<<< HEAD
    case DispatchKey::InplaceOrView:
      return "InplaceOrView";
=======

    case DispatchKey::ADInplaceOrView:
      return "ADInplaceOrView";

>>>>>>> dedaf4fa
    case DispatchKey::Autograd:
      return "Autograd";
    case DispatchKey::AutogradCPU:
      return "AutogradCPU";
    case DispatchKey::AutogradCUDA:
      return "AutogradCUDA";
    case DispatchKey::AutogradXLA:
      return "AutogradXLA";
    case DispatchKey::AutogradMLC:
      return "AutogradMLC";
    case DispatchKey::AutogradNestedTensor:
      return "AutogradNestedTensor";
    case DispatchKey::AutogradPrivateUse1:
      return "AutogradPrivateUse1";
    case DispatchKey::AutogradPrivateUse2:
      return "AutogradPrivateUse2";
    case DispatchKey::AutogradPrivateUse3:
      return "AutogradPrivateUse3";
    case DispatchKey::AutogradOther:
      return "AutogradOther";
    case DispatchKey::BackendSelect:
      return "BackendSelect";
    case DispatchKey::Named:
      return "Named";

    case DispatchKey::Tracer:
      return "Tracer";

    case DispatchKey::Autocast:
      return "Autocast";

    case DispatchKey::Batched:
      return "Batched";

    case DispatchKey::VmapMode:
      return "VmapMode";

    case DispatchKey::CompositeImplicitAutograd:
      return "CompositeImplicitAutograd";

    case DispatchKey::CompositeExplicitAutograd:
      return "CompositeExplicitAutograd";

    case DispatchKey::TESTING_ONLY_GenericWrapper:
      return "TESTING_ONLY_GenericWrapper";

    case DispatchKey::TESTING_ONLY_GenericMode:
      return "TESTING_ONLY_GenericMode";

    // Note [Out-of-tree vmap+grad prototype]
    // The following keys are used in the implementation of the out-of-tree
    // composable functions transforms (vmap+grad) prototype that lives at
    // https://github.com/zou3519/functorch
    // We plan on eventually upstreaming the prototype into core, at which
    // point it will have a different design that should use fewer keys.
    case DispatchKey::FuncTorchPython:
      return "FuncTorchPython";
    case DispatchKey::FuncTorchDynamicLayerBackMode:
      return "FuncTorchDynamicLayerBackMode";
    case DispatchKey::FuncTorchDynamicLayerFrontMode:
      return "FuncTorchDynamicLayerFrontMode";
    case DispatchKey::FuncTorchGradWrapper:
      return "FuncTorchGradWrapper";
    case DispatchKey::FuncTorchVmapMode:
      return "FuncTorchVmapMode";
    case DispatchKey::FuncTorchBatched:
      return "FuncTorchBatched";

    default:
      return "UNKNOWN_TENSOR_TYPE_ID";
  }
}

std::ostream& operator<<(std::ostream& str, DispatchKey rhs) {
  return str << toString(rhs);
}

// for a given backend key, return the associated autograd key.
// for non-backend keys, return AutogradOther as a default.
// Note: it's convenient and fast to return a default here rather than (say)
// returning an optional<DispatchKey>, or throwing. But it makes callers
// responsible for either a) enforcing the invariant that only backend keys
// be passed as arguments, or b) interpreting our return value carefully.
//
DispatchKey getAutogradKeyFromBackend(DispatchKey t) {
  switch (t) {
    case DispatchKey::CPU:
      return DispatchKey::AutogradCPU;
    case DispatchKey::XPU:
      return DispatchKey::AutogradXPU;
    case DispatchKey::CUDA:
      return DispatchKey::AutogradCUDA;
    case DispatchKey::XLA:
      return DispatchKey::AutogradXLA;
    case DispatchKey::MLC:
      return DispatchKey::AutogradMLC;
    case DispatchKey::NestedTensor:
      return DispatchKey::AutogradNestedTensor;
    case DispatchKey::PrivateUse1:
      return DispatchKey::AutogradPrivateUse1;
    case DispatchKey::PrivateUse2:
      return DispatchKey::AutogradPrivateUse2;
    case DispatchKey::PrivateUse3:
      return DispatchKey::AutogradPrivateUse3;
    default:
      return DispatchKey::AutogradOther;
  }
}

} // namespace c10<|MERGE_RESOLUTION|>--- conflicted
+++ resolved
@@ -67,15 +67,10 @@
       return "Conjugate";
     case DispatchKey::Meta:
       return "Meta";
-<<<<<<< HEAD
-    case DispatchKey::InplaceOrView:
-      return "InplaceOrView";
-=======
 
     case DispatchKey::ADInplaceOrView:
       return "ADInplaceOrView";
 
->>>>>>> dedaf4fa
     case DispatchKey::Autograd:
       return "Autograd";
     case DispatchKey::AutogradCPU:
