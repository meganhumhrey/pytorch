--- conflicted
+++ resolved
@@ -8607,16 +8607,10 @@
         M, C, K, N = 1, 2, 3, 4
         x = torch.randint(5, (M, C, K, N))
         y = torch.randint(5, (M, C + 1, K + 1, N + 1))
-<<<<<<< HEAD
-        self.run_test(model, x)
+        self.run_test(model, x, input_names=["x"], dynamic_axes={"x": [0, 1, 2, 3]})
+        self.run_test(model, x, remained_onnx_input_idx=[])
         self.run_test(model, x, input_names=["x"],
                       dynamic_axes={"x" : [0, 1, 2, 3]}, test_with_inputs=[(x,), (y,)])
-=======
-        self.run_test(model, x, input_names=['x'], dynamic_axes={"x": [0, 1, 2, 3]})
-        self.run_test(model, x, remained_onnx_input_idx=[])
-        self.run_test(model, x, input_names=['x'],
-                      dynamic_axes={'x' : [0, 1, 2, 3]}, test_with_inputs=[(x,), (y,)])
->>>>>>> b0a824f2
 
     @skipIfUnsupportedMinOpsetVersion(11)
     def test_symbolic_shape_inference_box(self):
