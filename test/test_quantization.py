--- conflicted
+++ resolved
@@ -19,13 +19,10 @@
 # Quantized Functional
 from quantization.test_quantized_functional import TestQuantizedFunctional  # noqa: F401
 
-<<<<<<< HEAD
-=======
 # Quantized Module
 from quantization.test_quantized_module import TestStaticQuantizedModule  # noqa: F401
 from quantization.test_quantized_module import TestDynamicQuantizedModule  # noqa: F401
 
->>>>>>> abd01c4b
 # Quantization specific fusion passes
 from quantization.test_fusion_passes import TestFusionPasses  # noqa: F401
 
