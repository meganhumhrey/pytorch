import copy
import logging
import math
import operator
import os
import random
import sys
import tempfile
import unittest
from functools import reduce
from itertools import groupby

import torch
import torch.distributed as c10d

if not c10d.is_available():
    print("c10d not available, skipping tests", file=sys.stderr)
    sys.exit(0)

import torch.distributed as dist
import torch.nn.functional as F
import torch.testing._internal.common_utils as common
from torch import nn
from torch.nn.parallel import DistributedDataParallel
from torch.testing._internal.common_distributed import (
    MultiProcessTestCase,
    requires_gloo,
    skip_if_lt_x_gpu,
    simple_sparse_reduce_tests,
    skip_if_win32,
    create_device,
    with_dist_debug_levels,
)
from torch.testing._internal.common_utils import (
    TestCase,
    run_tests,
    retry_on_connect_failures,
    TEST_WITH_TSAN,
)
import test_c10d_common
from test_c10d_common import LOOPBACK, gpus_for_rank, Task, ModuleForDdpCommHook, SparseGradientModule, AbstractProcessGroupWrapperTest


def simple_reduce_tests(rank, world_size):
    tests = [
        (
            c10d.ReduceOp.SUM,
            torch.tensor([rank + 1.0]),
            torch.tensor([float(world_size * (world_size + 1) / 2)]),
        ),
        (
            c10d.ReduceOp.PRODUCT,
            torch.tensor([rank + 1.0]),
            torch.tensor([float(math.factorial(world_size))]),
        ),
        (
            c10d.ReduceOp.MIN,
            torch.tensor([rank + 1.0]),
            torch.tensor([1.0]),
        ),
        (
            c10d.ReduceOp.MAX,
            torch.tensor([rank + 1.0]),
            torch.tensor([world_size]),
        ),
    ]

    # Generate tests for BAND.
    # The bit that is set changes in every iteration to check
    # that the output changes accordingly.
    for i in range(4):
        vin = rank | (1 << i)
        vout = 1 << i
        tests.append(
            (
                c10d.ReduceOp.BAND,
                torch.tensor([vin], dtype=torch.int32),
                torch.tensor([vout], dtype=torch.int32),
            ),
        )

    # Generate tests for BOR.
    # These emulate a larger world size per iteration by having every
    # rank contribute multiple values that are pre-OR'ed.
    for i in range(1, 5):
        vin = reduce(operator.or_, [rank * i + j for j in range(i)])
        vout = reduce(operator.or_, range(world_size * i))
        tests.append(
            (
                c10d.ReduceOp.BOR,
                torch.tensor([vin], dtype=torch.int32),
                torch.tensor([vout], dtype=torch.int32),
            ),
        )

    # Generate tests for XOR.
    # These emulate a larger world size per iteration by having every
    # rank contribute multiple values that are pre-XOR'ed.
    for i in range(1, 5):
        vin = reduce(operator.xor, [rank * i + j for j in range(i)])
        vout = reduce(operator.xor, range(world_size * i))
        tests.append(
            (
                c10d.ReduceOp.BXOR,
                torch.tensor([vin], dtype=torch.int32),
                torch.tensor([vout], dtype=torch.int32),
            ),
        )

    return tests


def simple_coalesced_reduce_tests(rank, world_size):
    return [
        (
            c10d.ReduceOp.SUM,
            [torch.tensor([rank + 1]), torch.tensor([(rank + 1) ** 2])],
            [
                torch.tensor([float(world_size * (world_size + 1) / 2)]),
                torch.tensor(
                    [float(world_size * (world_size + 1) * (2 * world_size + 1) / 6)]
                ),
            ],
        ),
        (
            c10d.ReduceOp.PRODUCT,
            [torch.tensor([rank + 1.0]), torch.tensor([rank + 2.0])],
            [
                torch.tensor([float(math.factorial(world_size))]),
                torch.tensor([float(math.factorial(world_size + 1))]),
            ],
        ),
        (
            c10d.ReduceOp.MIN,
            [torch.tensor([rank + x]) for x in [0.0, 1.0]],
            [torch.tensor([0.0]), torch.tensor([1.0])],
        ),
        (
            c10d.ReduceOp.MAX,
            [torch.tensor([rank + x]) for x in [1.0, 2.0]],
            [torch.tensor([world_size]), torch.tensor([world_size + 1.0])],
        ),
    ]


def simple_multi_input_reduce_tests(rank, world_size):
    return [
        (
            c10d.ReduceOp.SUM,
            [torch.tensor([2 * rank + 0.0]), torch.tensor([2 * rank + 1.0])],
            torch.tensor([float(world_size * (2 * world_size - 1))]),
        ),
        (
            c10d.ReduceOp.PRODUCT,
            [torch.tensor([2 * rank + 1.0]), torch.tensor([2 * rank + 2.0])],
            torch.tensor([float(math.factorial(2 * world_size))]),
        ),
        (
            c10d.ReduceOp.MIN,
            [torch.tensor([2 * rank + 1.0]), torch.tensor([2 * rank + 2.0])],
            torch.tensor([1.0]),
        ),
        (
            c10d.ReduceOp.MAX,
            [torch.tensor([2 * rank + 1.0]), torch.tensor([2 * rank + 2.0])],
            torch.tensor([2 * world_size]),
        ),
    ]


class RendezvousEnvTest(TestCase):
    @requires_gloo()
    @retry_on_connect_failures
    def test_logging_init(self):
        os.environ["WORLD_SIZE"] = "1"
        os.environ["MASTER_ADDR"] = "127.0.0.1"
        os.environ["MASTER_PORT"] = str(common.find_free_port())
        os.environ["RANK"] = "0"

        previous_handlers = logging.root.handlers

        c10d.init_process_group(backend="gloo", init_method="env://")

        current_handlers = logging.root.handlers
        self.assertEqual(len(previous_handlers), len(current_handlers))
        for current, previous in zip(current_handlers, previous_handlers):
            self.assertEqual(current, previous)

        c10d.destroy_process_group()


class TimeoutTest(test_c10d_common.AbstractTimeoutTest, TestCase):
    @requires_gloo()
    @retry_on_connect_failures
    def test_default_store_timeout_gloo(self):
        self._test_default_store_timeout("gloo")

@requires_gloo()
@unittest.skipIf(
    TEST_WITH_TSAN,
    "TSAN is not fork-safe since we're forking in a multi-threaded environment",
)
class ProcessGroupGlooWrapperTest(AbstractProcessGroupWrapperTest):
    def setUp(self):
        super(ProcessGroupGlooWrapperTest, self).setUp()

    def opts(self, threads=2, timeout=10.0):
        opts = c10d.ProcessGroupGloo._Options()
        opts._timeout = timeout
        opts._devices = [create_device(interface=LOOPBACK)]
        opts._threads = threads
        return opts

    def _create_wrapper_pg(self, with_new_group=False, timeout=10.0):
        store = c10d.FileStore(self.file_name, self.world_size)
        c10d.init_process_group(
            backend="gloo", rank=self.rank, world_size=self.world_size, store=store
        )
<<<<<<< HEAD
        if with_new_group:
            pg = c10d.new_group(backend="gloo")
        else:
            _pg = c10d.ProcessGroupGloo(store, self.rank, self.world_size, self.opts())
            pg = c10d.create_process_group_wrapper(
                _pg,
                "unused",
                store,
                self.rank,
                self.world_size,
                timeout=timeout,
            )
=======
        _pg = c10d.ProcessGroupGloo(store, self.rank, self.world_size, self.opts(timeout=timeout))
        pg = c10d._create_process_group_wrapper(
            _pg,
            "unused",
            store,
            self.rank,
            self.world_size,
            timeout=timeout,
        )
>>>>>>> 82b7bf61
        return pg

    def test_collective_hang(self):
        pg = self._create_wrapper_pg(timeout=2.0)
        self._test_collective_hang(pg)

    # NOTE: these tests are separated by debug level instead of combined into
    # one due to https://github.com/pytorch/pytorch/issues/55967, they can be
    # combined after that is resolved.
    @with_dist_debug_levels(levels=["DETAIL"])
    def test_collectives_op_mismatch_debug_mode(self):
        pg = self._create_wrapper_pg(with_new_group=True)
        self._test_collectives_op_mismatch(pg)

    @with_dist_debug_levels(levels=["OFF"])
    def test_collectives_op_mismatch(self):
        pg = self._create_wrapper_pg(with_new_group=False)
        self._test_collectives_op_mismatch(pg)

    @with_dist_debug_levels(levels=["DETAIL"])
    def test_collective_shape_mismatch_debug_mode(self):
        pg = self._create_wrapper_pg(with_new_group=True)
        self._test_collective_shape_mismatch(pg)

    @with_dist_debug_levels(levels=["OFF"])
    def test_collective_shape_mismatch(self):
        pg = self._create_wrapper_pg(with_new_group=False)
        self._test_collective_shape_mismatch(pg)

    @skip_if_lt_x_gpu(4)
    @with_dist_debug_levels(levels=["DETAIL"])
    def test_collectives_op_mismatch_cuda_debug_mode(self):
        pg = self._create_wrapper_pg(with_new_group=True)
        self._test_collectives_op_mismatch(pg, use_cuda=True)

    @skip_if_lt_x_gpu(4)
    @with_dist_debug_levels(levels=["OFF"])
    def test_collectives_op_mismatch_cuda(self):
        pg = self._create_wrapper_pg(with_new_group=False)
        self._test_collectives_op_mismatch(pg, use_cuda=True)

    @skip_if_lt_x_gpu(4)
    @with_dist_debug_levels(levels=["DETAIL"])
    def test_collective_shape_mismatch_cuda_debug_mode(self):
        pg = self._create_wrapper_pg(with_new_group=True)
        self._test_collective_shape_mismatch(pg, use_cuda=True)

    @skip_if_lt_x_gpu(4)
    @with_dist_debug_levels(levels=["OFF"])
    def test_collective_shape_mismatch_cuda(self):
        pg = self._create_wrapper_pg(with_new_group=False)
        self._test_collective_shape_mismatch(pg, use_cuda=True)

@requires_gloo()
@unittest.skipIf(
    TEST_WITH_TSAN,
    "TSAN is not fork-safe since we're forking in a multi-threaded environment",
)
class ProcessGroupGlooTest(MultiProcessTestCase):
    def setUp(self):
        super(ProcessGroupGlooTest, self).setUp()

        # For Windows platform, Python does not support fork, change it to spawn here.
        if sys.platform == "win32":
            self._spawn_processes()
        else:
            self._fork_processes()

    def opts(self, threads=2):
        opts = c10d.ProcessGroupGloo._Options()
        opts._timeout = 5.0
        opts._devices = [create_device(interface=LOOPBACK)]
        opts._threads = threads
        return opts

    def test_multi_device_constructor(self):
        store = c10d.FileStore(self.file_name, self.world_size)
        opts = c10d.ProcessGroupGloo._Options()
        opts._timeout = 5.0
        opts._devices = [
            create_device(interface=LOOPBACK),
            create_device(interface=LOOPBACK),
        ]
        pg = c10d.ProcessGroupGloo(store, self.rank, self.world_size, opts)

        # Execute 2x the number of operations to ensure we use every device.
        for fut in [pg.allreduce(torch.ones(i + 1)).get_future() for i in range(4)]:
            fut.wait()

    def test_empty_tensors(self):
        store = c10d.FileStore(self.file_name, self.world_size)
        pg = c10d.ProcessGroupGloo(store, self.rank, self.world_size, self.opts())

        xs = [torch.FloatTensor([])]
        fut = pg.broadcast(xs).get_future()
        fut.wait()
        output = fut.value()
        self.assertEqual(0, output[0].numel())
        self.assertEqualIgnoreType(xs[0], output[0])

    def test_broadcast_checks(self):
        store = c10d.FileStore(self.file_name, self.world_size)
        pg = c10d.ProcessGroupGloo(store, self.rank, self.world_size, self.opts())

        t1 = torch.zeros([1], dtype=torch.float32)
        t2 = torch.zeros([1], dtype=torch.float64)
        t3 = torch.zeros([2], dtype=torch.float32)

        with self.assertRaisesRegex(ValueError, "invalid root rank"):
            opts = c10d.BroadcastOptions()
            opts.rootRank = -1
            opts.rootTensor = 0
            pg.broadcast([t1], opts)

        with self.assertRaisesRegex(ValueError, "invalid root rank"):
            opts = c10d.BroadcastOptions()
            opts.rootRank = self.world_size
            opts.rootTensor = 0
            pg.broadcast([t1], opts)

        with self.assertRaisesRegex(ValueError, "invalid root tensor"):
            opts = c10d.BroadcastOptions()
            opts.rootRank = self.rank
            opts.rootTensor = -1
            pg.broadcast([t1], opts)

        with self.assertRaisesRegex(ValueError, "invalid root tensor"):
            opts = c10d.BroadcastOptions()
            opts.rootRank = self.rank
            opts.rootTensor = 1
            pg.broadcast([t1], opts)

        with self.assertRaisesRegex(ValueError, "invalid root tensor"):
            opts = c10d.BroadcastOptions()
            opts.rootRank = self.rank
            opts.rootTensor = 0
            pg.broadcast([], opts)

        with self.assertRaisesRegex(ValueError, "invalid tensor type"):
            opts = c10d.BroadcastOptions()
            opts.rootRank = self.rank
            opts.rootTensor = 0
            pg.broadcast([t1, t2], opts)

        with self.assertRaisesRegex(ValueError, "invalid tensor size"):
            opts = c10d.BroadcastOptions()
            opts.rootRank = self.rank
            opts.rootTensor = 0
            pg.broadcast([t1, t3], opts)

    def _test_broadcast_basics(self, fn):
        store = c10d.FileStore(self.file_name, self.world_size)
        pg = c10d.ProcessGroupGloo(store, self.rank, self.world_size, self.opts())

        def broadcast(xs, rootRank, rootTensor):
            opts = c10d.BroadcastOptions()
            opts.rootRank = rootRank
            opts.rootTensor = rootTensor
            fut = pg.broadcast(xs, opts).get_future()
            fut.wait()
            return fut.value()

        # Every rank is root once
        for i in range(self.world_size):
            # Run with 1 input tensor
            x = fn(torch.tensor([self.rank]))
            output = broadcast([x], i, 0)
            # TODO(#38095): Replace assertEqualIgnoreType. See issue #38095
            self.assertEqualIgnoreType(torch.tensor([i]), output[0])

            # Run with 2 input tensors
            num = 2
            for j in range(num):
                xs = [
                    fn(torch.tensor([self.rank * num + 0.0])),
                    fn(torch.tensor([self.rank * num + 1.0])),
                ]

                output = broadcast(xs, i, j)
                # TODO(#38095): Replace assertEqualIgnoreType. See issue #38095
                self.assertEqualIgnoreType(torch.tensor([i * num + j]), output[0])
                # TODO(#38095): Replace assertEqualIgnoreType. See issue #38095
                self.assertEqualIgnoreType(torch.tensor([i * num + j]), output[1])

        # Test overloaded convenience function
        x = torch.tensor([self.rank + 1.0])
        fut = pg.broadcast(x, root=0).get_future()
        fut.wait()
        result = fut.value()
        self.assertEqual(torch.tensor([1.0]), result[0])

    def test_broadcast_basics(self):
        self._test_broadcast_basics(lambda t: t.clone())

    @skip_if_lt_x_gpu(2)
    def test_broadcast_basics_cuda(self):
        self._test_broadcast_basics(lambda t: t.clone().cuda())

    def _test_broadcast_stress(self, inputs):
        store = c10d.FileStore(self.file_name, self.world_size)
        pg = c10d.ProcessGroupGloo(
            store, self.rank, self.world_size, self.opts(threads=8)
        )
        work_handles = [
            pg.broadcast(inputs[i], root=(i % self.world_size))
            for i in range(len(inputs))
        ]
        for i, work_handle in enumerate(work_handles):
            work_handle.wait()
            self.assertEqual(
                torch.tensor([(i * self.world_size) + (i % self.world_size)]),
                inputs[i],
                msg=("Mismatch in iteration %d" % i),
            )

    def test_broadcast_stress(self):
        inputs = [torch.tensor([i * self.world_size + self.rank]) for i in range(1000)]
        self._test_broadcast_stress(inputs)

    @skip_if_lt_x_gpu(2)
    def test_broadcast_stress_cuda(self):
        inputs = [
            torch.tensor([i * self.world_size + self.rank]).cuda() for i in range(1000)
        ]
        self._test_broadcast_stress(inputs)

    def test_allreduce_checks(self):
        store = c10d.FileStore(self.file_name, self.world_size)
        pg = c10d.ProcessGroupGloo(store, self.rank, self.world_size, self.opts())

        t1 = torch.zeros([1], dtype=torch.float32)
        t2 = torch.zeros([1], dtype=torch.float64)
        t3 = torch.zeros([2], dtype=torch.float32)

        with self.assertRaisesRegex(ValueError, "requires non-empty tensor list"):
            opts = c10d.AllreduceOptions()
            pg.allreduce([], opts)

        with self.assertRaisesRegex(ValueError, "invalid tensor type"):
            opts = c10d.AllreduceOptions()
            pg.allreduce([t1, t2], opts)

        with self.assertRaisesRegex(ValueError, "invalid tensor size"):
            opts = c10d.AllreduceOptions()
            pg.allreduce([t1, t3], opts)

    def _test_allreduce_basics(self, fn):
        store = c10d.FileStore(self.file_name, self.world_size)
        pg = c10d.ProcessGroupGloo(store, self.rank, self.world_size, self.opts())

        # Single input tests
        tests = simple_reduce_tests(self.rank, self.world_size)
        for (op, input, expected) in tests:
            opts = c10d.AllreduceOptions()
            opts.reduceOp = op
            tensor = fn(input)
            fut = pg.allreduce([tensor], opts).get_future()
            fut.wait()
            result = fut.value()
            # TODO(#38095): Replace assertEqualIgnoreType. See issue #38095
            self.assertEqualIgnoreType(expected, result[0])

        # Multi input tests
        tests = simple_multi_input_reduce_tests(self.rank, self.world_size)
        for (op, inputs, output) in tests:
            opts = c10d.AllreduceOptions()
            opts.reduceOp = op
            tensors = [fn(input) for input in inputs]
            fut = pg.allreduce(tensors, opts).get_future()
            fut.wait()
            result = fut.value()
            for tensor in result:
                # TODO(#38095): Replace assertEqualIgnoreType. See issue #38095
                self.assertEqualIgnoreType(output, tensor)

        # Test overloaded convenience function (defaults to using sum)
        x = fn(torch.tensor([self.rank + 1.0]))
        fut = pg.allreduce(x).get_future()
        fut.wait()
        result = fut.value()
        self.assertEqual(
            torch.tensor([float(self.world_size * (self.world_size + 1) / 2)]), result[0]
        )

    def test_allreduce_basics(self):
        self._test_allreduce_basics(lambda t: t.clone())

    @skip_if_lt_x_gpu(2)
    def test_allreduce_basics_cuda(self):
        self._test_allreduce_basics(lambda t: t.clone().cuda())

    # _using_work_api tests are to make sure we still properly support work API.
    # This should go away as we deprecate it.
    def _test_allreduce_basics_using_work_api(self, fn):
        store = c10d.FileStore(self.file_name, self.world_size)
        pg = c10d.ProcessGroupGloo(store, self.rank, self.world_size, self.opts())

        # Single input tests
        tests = simple_reduce_tests(self.rank, self.world_size)
        for (op, input, expected) in tests:
            opts = c10d.AllreduceOptions()
            opts.reduceOp = op
            tensor = fn(input)
            work = pg.allreduce([tensor], opts)
            work.wait()
            result = work.result()
            # TODO(#38095): Replace assertEqualIgnoreType. See issue #38095
            self.assertEqualIgnoreType(expected, result[0])

        # Multi input tests
        tests = simple_multi_input_reduce_tests(self.rank, self.world_size)
        for (op, inputs, output) in tests:
            opts = c10d.AllreduceOptions()
            opts.reduceOp = op
            tensors = [fn(input) for input in inputs]
            work = pg.allreduce(tensors, opts)
            work.wait()
            result = work.result()
            for tensor in result:
                # TODO(#38095): Replace assertEqualIgnoreType. See issue #38095
                self.assertEqualIgnoreType(output, tensor)

        # Test overloaded convenience function (defaults to using sum)
        x = fn(torch.tensor([self.rank + 1.0]))
        work = pg.allreduce(x)
        work.wait()
        result = work.result()
        self.assertEqual(
            torch.tensor([float(self.world_size * (self.world_size + 1) / 2)]), result[0]
        )

    def test_allreduce_basics_using_work_api(self):
        self._test_allreduce_basics_using_work_api(lambda t: t.clone())

    @skip_if_lt_x_gpu(2)
    def test_allreduce_basics_cuda_using_work_api(self):
        self._test_allreduce_basics_using_work_api(lambda t: t.clone().cuda())

    def _test_allreduce_stress(self, inputs):
        store = c10d.FileStore(self.file_name, self.world_size)
        pg = c10d.ProcessGroupGloo(
            store, self.rank, self.world_size, self.opts(threads=8)
        )
        future_handles = [pg.allreduce(inputs[i]).get_future() for i in range(len(inputs))]
        for i, future_handle in enumerate(future_handles):
            future_handle.wait()
            # TODO(#38095): Replace assertEqualIgnoreType. See issue #38095
            self.assertEqualIgnoreType(
                torch.tensor(
                    [
                        (i * self.world_size)
                        + (self.world_size * (self.world_size - 1) / 2)
                    ]
                ),
                future_handle.value()[0],
                msg=("Mismatch in iteration %d" % i),
            )

    def test_allreduce_stress(self):
        inputs = [torch.tensor([i + self.rank]) for i in range(1000)]
        self._test_allreduce_stress(inputs)

    @skip_if_lt_x_gpu(2)
    def test_allreduce_stress_cuda(self):
        inputs = [torch.tensor([i + self.rank]).cuda() for i in range(1000)]
        self._test_allreduce_stress(inputs)

    def test_allreduce_coalesced_checks(self):
        store = c10d.FileStore(self.file_name, self.world_size)
        pg = c10d.ProcessGroupGloo(store, self.rank, self.world_size, self.opts())

        t1 = torch.zeros(1, dtype=torch.float32)
        t2 = torch.zeros(1, dtype=torch.float64)
        t3 = torch.sparse_coo_tensor([[0]], [1], size=(1,))

        with self.assertRaisesRegex(ValueError, "requires non-empty tensor list"):
            opts = c10d.AllreduceCoalescedOptions()
            pg.allreduce_coalesced([], opts)

        with self.assertRaisesRegex(ValueError, "tensors must all have the same type"):
            opts = c10d.AllreduceCoalescedOptions()
            pg.allreduce_coalesced([t1, t2], opts)

        with self.assertRaisesRegex(ValueError, "invalid tensor layout at index"):
            opts = c10d.AllreduceCoalescedOptions()
            pg.allreduce_coalesced([t1, t3], opts)

        with self.assertRaisesRegex(ValueError, "unsupported layout"):
            opts = c10d.AllreduceCoalescedOptions()
            pg.allreduce_coalesced([t3, t3.clone()], opts)

    @skip_if_lt_x_gpu(1)
    def test_allreduce_coalesced_checks_cuda(self):
        store = c10d.FileStore(self.file_name, self.world_size)
        pg = c10d.ProcessGroupGloo(store, self.rank, self.world_size, self.opts())

        t1 = torch.zeros(1, dtype=torch.float32)

        with self.assertRaisesRegex(ValueError, "unsupported device type"):
            opts = c10d.AllreduceCoalescedOptions()
            pg.allreduce_coalesced([t1.cuda(), t1.cuda()], opts)

    def _test_allreduce_coalesced_basics(self, fn):
        store = c10d.FileStore(self.file_name, self.world_size)
        pg = c10d.ProcessGroupGloo(store, self.rank, self.world_size, self.opts())

        test_cases = simple_coalesced_reduce_tests(self.rank, self.world_size)
        for op, inputs, outputs in test_cases:
            opts = c10d.AllreduceCoalescedOptions()
            opts.reduceOp = op
            tensors = [fn(x) for x in inputs]
            fut = pg.allreduce_coalesced(tensors, opts).get_future()
            fut.wait()
            result = fut.value()
            for result_tensor, expected in zip(result, outputs):
                # TODO(#38095): Replace assertEqualIgnoreType. See issue #38095
                self.assertEqualIgnoreType(result_tensor, expected)

    def test_allreduce_coalesced_basics(self):
        self._test_allreduce_coalesced_basics(lambda t: t.clone())

    def _test_allreduce_coalesced_stress(self, inputs):
        store = c10d.FileStore(self.file_name, self.world_size)
        pg = c10d.ProcessGroupGloo(
            store, self.rank, self.world_size, self.opts(threads=8)
        )
        future_handles = [pg.allreduce_coalesced(input).get_future() for input in inputs]
        for i, future_handle in enumerate(future_handles):
            future_handle.wait()
            result = future_handle.value()
            # TODO(#38095): Replace assertEqualIgnoreType. See issue #38095
            self.assertEqualIgnoreType(
                2
                * [
                    torch.tensor(
                        [
                            (i * self.world_size)
                            + (self.world_size * (self.world_size - 1) / 2)
                        ]
                    )
                ],
                result,
                msg="Mismatch in interation {}".format(i),
            )

    def test_allreduce_coalesced_stress(self):
        inputs = [2 * [torch.tensor([i + self.rank])] for i in range(1000)]
        self._test_allreduce_coalesced_stress(inputs)

    def test_sparse_allreduce_checks(self):
        store = c10d.FileStore(self.file_name, self.world_size)
        pg = c10d.ProcessGroupGloo(store, self.rank, self.world_size, self.opts())

        t1 = torch.zeros([1])
        t2 = torch.sparse_coo_tensor([[0]], [1], size=(2,))
        t3 = torch.sparse_coo_tensor([[0]], [1], size=(4,))

        with self.assertRaisesRegex(ValueError, "requires non-empty tensor list"):
            opts = c10d.AllreduceOptions()
            pg.allreduce([], opts)

        with self.assertRaisesRegex(ValueError, "invalid tensor layout"):
            opts = c10d.AllreduceOptions()
            pg.allreduce([t1, t2], opts)

        with self.assertRaisesRegex(ValueError, "invalid tensor size"):
            opts = c10d.AllreduceOptions()
            pg.allreduce([t2, t3], opts)

        # Sparse allreduce only works with c10d.ReduceOp.SUM.
        for op in [c10d.ReduceOp.PRODUCT, c10d.ReduceOp.MIN, c10d.ReduceOp.MAX]:
            with self.assertRaisesRegex(ValueError, "unsupported reduction operation"):
                opts = c10d.AllreduceOptions()
                opts.reduceOp = op
                pg.allreduce([t3], opts)

    def _test_sparse_allreduce_basics(self, fn):
        store = c10d.FileStore(self.file_name, self.world_size)
        pg = c10d.ProcessGroupGloo(store, self.rank, self.world_size, self.opts())

        for num_inputs_per_rank in [1, 2]:
            tests = simple_sparse_reduce_tests(
                self.rank, self.world_size, num_inputs=num_inputs_per_rank
            )
            for (inputs, outputs) in tests:
                tensors = [fn(input) for input in inputs]
                fut = pg.allreduce(tensors).get_future()
                fut.wait()
                result = fut.value()
                self.assertEqual(tensors, outputs)
                self.assertEqual(result, outputs)

    def test_sparse_allreduce_basics(self):
        self._test_sparse_allreduce_basics(lambda t: t)

    @skip_if_lt_x_gpu(2)
    def test_sparse_allreduce_basics_cuda(self):
        self._test_sparse_allreduce_basics(lambda t: t.clone().cuda())

    def test_scatter_checks(self):
        store = c10d.FileStore(self.file_name, self.world_size)
        pg = c10d.ProcessGroupGloo(store, self.rank, self.world_size, self.opts())

        t1 = torch.zeros([1], dtype=torch.float32)
        t2 = torch.zeros([1], dtype=torch.float64)
        t3 = torch.zeros([2], dtype=torch.float32)

        with self.assertRaisesRegex(ValueError, "invalid root rank"):
            opts = c10d.ScatterOptions()
            opts.rootRank = -1
            pg.scatter([t1], [], opts)

        with self.assertRaisesRegex(ValueError, "invalid root rank"):
            opts = c10d.ScatterOptions()
            opts.rootRank = self.world_size
            pg.scatter([t1], [], opts)

        with self.assertRaisesRegex(
            ValueError, "requires a single-element output tensor list"
        ):
            opts = c10d.ScatterOptions()
            opts.rootRank = 0
            pg.scatter([], [], opts)

        with self.assertRaisesRegex(
            ValueError, "requires a single-element output tensor list"
        ):
            opts = c10d.ScatterOptions()
            opts.rootRank = 0
            pg.scatter([t1, t1], [], opts)

        with self.assertRaisesRegex(ValueError, "requires a single-element input list"):
            opts = c10d.ScatterOptions()
            opts.rootRank = self.rank
            pg.scatter([t1], [], opts)

        with self.assertRaisesRegex(ValueError, "requires a single-element input list"):
            opts = c10d.ScatterOptions()
            opts.rootRank = self.rank
            pg.scatter([t1], [[t1] * self.world_size, [t1] * self.world_size], opts)

        desired_list_size = self.world_size
        incorrect_list_size = self.world_size - 1
        err_str = "Incorrect input list size {}. Input list size should be {}"
        with self.assertRaisesRegex(
            ValueError, err_str.format(incorrect_list_size, desired_list_size)
        ):
            opts = c10d.ScatterOptions()
            opts.rootRank = self.rank
            pg.scatter([t1], [[t1] * incorrect_list_size], opts)

        incorrect_list_size = self.world_size + 1
        with self.assertRaisesRegex(
            ValueError, err_str.format(incorrect_list_size, desired_list_size)
        ):
            opts = c10d.ScatterOptions()
            opts.rootRank = self.rank
            pg.scatter([t1], [[t1] * incorrect_list_size], opts)

        with self.assertRaisesRegex(ValueError, "invalid tensor type"):
            opts = c10d.ScatterOptions()
            opts.rootRank = self.rank
            pg.scatter([t1], [[t2] * self.world_size], opts)

        with self.assertRaisesRegex(ValueError, "invalid tensor size"):
            opts = c10d.ScatterOptions()
            opts.rootRank = self.rank
            pg.scatter([t1], [[t3] * self.world_size], opts)

        with self.assertRaisesRegex(ValueError, "requires empty input on non-root"):
            opts = c10d.ScatterOptions()
            opts.rootRank = (self.rank + 1) % self.world_size
            pg.scatter([t1], [[t1] * self.world_size], opts)

    def _test_scatter_basics(self, fn):
        store = c10d.FileStore(self.file_name, self.world_size)
        pg = c10d.ProcessGroupGloo(store, self.rank, self.world_size, self.opts())

        # Preallocate tensors for input/output
        input = [fn(torch.tensor([self.rank])) for _ in range(self.world_size)]
        outputs = [fn(torch.tensor([-1])) for _ in range(self.world_size)]

        # Take turns being the scatter root and accumulate work items
        futures = []
        for i in range(self.world_size):
            opts = c10d.ScatterOptions()
            opts.rootRank = i
            if i == self.rank:
                futures.append(pg.scatter([outputs[i]], [input], opts).get_future())
            else:
                futures.append(pg.scatter([outputs[i]], [], opts).get_future())

        # Wait for work to complete
        for i in range(self.world_size):
            futures[i].wait()
            result = futures[i].value()
            self.assertEqual(torch.tensor([i]), result[0])

    def test_scatter_basics(self):
        self._test_scatter_basics(lambda t: t.clone())

    @skip_if_lt_x_gpu(2)
    def test_scatter_basics_cuda(self):
        self._test_scatter_basics(lambda t: t.clone().cuda())

    def _test_scatter_stress(self, inputs, fn):
        store = c10d.FileStore(self.file_name, self.world_size)
        pg = c10d.ProcessGroupGloo(
            store, self.rank, self.world_size, self.opts(threads=8)
        )
        outputs = [
            [fn(torch.tensor([-1])) for _ in range(self.world_size)]
            for _ in range(len(inputs))
        ]
        future_handles = []
        for i in range(len(inputs)):
            for root in range(self.world_size):
                opts = c10d.ScatterOptions()
                opts.rootRank = root
                if root == self.rank:
                    fut = pg.scatter(
                        [outputs[i][root]], [[fn(e) for e in inputs[i]]], opts
                    ).get_future()
                else:
                    fut = pg.scatter([outputs[i][root]], [], opts).get_future()
                future_handles.append(fut)

        for i, future_handle in enumerate(future_handles):
            future_handle.wait()
            iter = i // self.world_size
            root = i % self.world_size
            result = future_handle.value()

            self.assertEqual(
                torch.tensor([iter + root]),
                result[0],
                msg=("Mismatch in iteration %d for rank %d" % (iter, root)),
            )

    def test_scatter_stress(self):
        inputs = [
            [torch.tensor([i + self.rank]) for _ in range(self.world_size)]
            for i in range(1000)
        ]
        self._test_scatter_stress(inputs, lambda t: t.clone())

    @unittest.skip("Test is flaky, see https://github.com/pytorch/pytorch/issues/15963")
    @skip_if_lt_x_gpu(2)
    def test_scatter_stress_cuda(self):
        inputs = [
            [torch.tensor([i + self.rank]) for _ in range(self.world_size)]
            for i in range(1000)
        ]
        self._test_scatter_stress(inputs, lambda t: t.clone().cuda())

    def test_gather_checks(self):
        store = c10d.FileStore(self.file_name, self.world_size)
        pg = c10d.ProcessGroupGloo(store, self.rank, self.world_size, self.opts())

        t1 = torch.zeros([1], dtype=torch.float32)
        t2 = torch.zeros([1], dtype=torch.float64)
        t3 = torch.zeros([2], dtype=torch.float32)

        with self.assertRaisesRegex(ValueError, "invalid root rank"):
            opts = c10d.GatherOptions()
            opts.rootRank = -1
            pg.gather([], [t1], opts)

        with self.assertRaisesRegex(ValueError, "invalid root rank"):
            opts = c10d.GatherOptions()
            opts.rootRank = self.world_size
            pg.gather([], [t1], opts)

        with self.assertRaisesRegex(
            ValueError, "requires a single-element input tensor list"
        ):
            opts = c10d.GatherOptions()
            opts.rootRank = 0
            pg.gather([], [], opts)

        with self.assertRaisesRegex(
            ValueError, "requires a single-element input tensor list"
        ):
            opts = c10d.GatherOptions()
            opts.rootRank = 0
            pg.gather([], [t1, t1], opts)

        with self.assertRaisesRegex(
            ValueError, "requires a single-element output list"
        ):
            opts = c10d.GatherOptions()
            opts.rootRank = self.rank
            pg.gather([], [t1], opts)

        with self.assertRaisesRegex(
            ValueError, "requires a single-element output list"
        ):
            opts = c10d.GatherOptions()
            opts.rootRank = self.rank
            pg.gather([[t1] * self.world_size, [t1] * self.world_size], [t1], opts)

        desired_list_size = self.world_size
        incorrect_list_size = self.world_size - 1
        err_str = "Incorrect output list size {}. Output list size should be {}"
        with self.assertRaisesRegex(
            ValueError, err_str.format(incorrect_list_size, desired_list_size)
        ):
            opts = c10d.GatherOptions()
            opts.rootRank = self.rank
            pg.gather([[t1] * incorrect_list_size], [t1], opts)

        incorrect_list_size = self.world_size + 1
        with self.assertRaisesRegex(
            ValueError, err_str.format(incorrect_list_size, desired_list_size)
        ):
            opts = c10d.GatherOptions()
            opts.rootRank = self.rank
            pg.gather([[t1] * incorrect_list_size], [t1], opts)

        with self.assertRaisesRegex(ValueError, "invalid tensor type"):
            opts = c10d.GatherOptions()
            opts.rootRank = self.rank
            pg.gather([[t2] * self.world_size], [t1], opts)

        with self.assertRaisesRegex(ValueError, "invalid tensor size"):
            opts = c10d.GatherOptions()
            opts.rootRank = self.rank
            pg.gather([[t3] * self.world_size], [t1], opts)

        with self.assertRaisesRegex(ValueError, "requires empty output on non-root"):
            opts = c10d.GatherOptions()
            opts.rootRank = (self.rank + 1) % self.world_size
            pg.gather([[t1] * self.world_size], [t1], opts)

    def _test_gather_basics(self, fn):
        store = c10d.FileStore(self.file_name, self.world_size)
        pg = c10d.ProcessGroupGloo(store, self.rank, self.world_size, self.opts())

        # Preallocate tensors for input/output
        input = [fn(torch.tensor([self.rank]))]
        outputs = [fn(torch.tensor([-1])) for _ in range(self.world_size)]

        # Take turns being the gather root and accumulate work items
        futures = []
        for i in range(self.world_size):
            opts = c10d.GatherOptions()
            opts.rootRank = i
            if i == self.rank:
                futures.append(pg.gather([outputs], input, opts).get_future())
            else:
                futures.append(pg.gather([], input, opts).get_future())

        # Wait for work to complete
        expected = [torch.tensor([rank]) for rank in range(self.world_size)]
        for i in range(self.world_size):
            futures[i].wait()
            result = futures[i].value()
            if i == self.rank:
                self.assertEqual(expected, result)

    def test_gather_basics(self):
        self._test_gather_basics(lambda t: t.clone())

    @skip_if_lt_x_gpu(2)
    def test_gather_basics_cuda(self):
        self._test_gather_basics(lambda t: t.clone().cuda())

    def _test_gather_stress(self, inputs, fn):
        store = c10d.FileStore(self.file_name, self.world_size)
        pg = c10d.ProcessGroupGloo(
            store, self.rank, self.world_size, self.opts(threads=8)
        )
        future_handles = []
        outputs = [
            [[fn(torch.tensor([-1])) for _ in range(self.world_size)]]
            for _ in range(len(inputs))
        ]
        expected_outputs = [
            [[torch.tensor([i + j]) for j in range(self.world_size)]]
            for i in range(len(inputs))
        ]
        for i in range(len(inputs)):
            for root in range(self.world_size):
                opts = c10d.GatherOptions()
                opts.rootRank = root
                if root == self.rank:
                    fut = pg.gather(outputs[i], [fn(inputs[i])], opts).get_future()
                else:
                    fut = pg.gather([], [fn(inputs[i])], opts).get_future()
                future_handles.append(fut)

        for i, future_handle in enumerate(future_handles):
            future_handle.wait()
            iter = i // self.world_size
            root = i % self.world_size
            if root == self.rank:
                result = future_handle.value()
                self.assertEqual(
                    expected_outputs[iter],
                    [result],
                    msg=("Mismatch in iteration %d for root %d" % (iter, root)),
                )

    def test_gather_stress(self):
        inputs = [torch.tensor([i + self.rank]) for i in range(1000)]
        self._test_gather_stress(inputs, lambda t: t.clone())

    @skip_if_lt_x_gpu(2)
    def test_gather_stress_cuda(self):
        inputs = [torch.tensor([i + self.rank]).cuda() for i in range(1000)]
        self._test_gather_stress(inputs, lambda t: t.clone().cuda())

    def test_allgather_checks(self):
        store = c10d.FileStore(self.file_name, self.world_size)
        pg = c10d.ProcessGroupGloo(store, self.rank, self.world_size, self.opts())

        t1 = torch.zeros([1], dtype=torch.float32)
        t2 = torch.zeros([1], dtype=torch.float64)
        t3 = torch.zeros([2], dtype=torch.float32)

        with self.assertRaisesRegex(ValueError, "requires non-empty input tensor list"):
            pg.allgather([], [])

        with self.assertRaisesRegex(
            ValueError, "requires input/output tensor lists to have the same length"
        ):
            pg.allgather([], [t1])

        with self.assertRaisesRegex(
            ValueError, "requires input/output tensor lists to have the same length"
        ):
            pg.allgather([[t1] * self.world_size, [t1] * self.world_size], [t1])

        with self.assertRaisesRegex(ValueError, "invalid output tensor list"):
            pg.allgather([[t1] * (self.world_size - 1)], [t1])

        with self.assertRaisesRegex(ValueError, "invalid output tensor list"):
            pg.allgather([[t1] * (self.world_size + 1)], [t1])

        with self.assertRaisesRegex(ValueError, "invalid tensor type"):
            pg.allgather(
                [[t1, t1] * (self.world_size), [t1, t1] * (self.world_size)], [t1, t2]
            )

        with self.assertRaisesRegex(ValueError, "invalid tensor size"):
            pg.allgather(
                [[t1, t1] * (self.world_size), [t1, t1] * (self.world_size)], [t1, t3]
            )

        with self.assertRaisesRegex(ValueError, "invalid tensor type"):
            pg.allgather([([t1, t2] * (self.world_size))[: self.world_size]], [t1])

        with self.assertRaisesRegex(ValueError, "invalid tensor size"):
            pg.allgather([([t1, t3] * (self.world_size))[: self.world_size]], [t1])

    def _test_allgather_basics(self, fn):
        store = c10d.FileStore(self.file_name, self.world_size)
        pg = c10d.ProcessGroupGloo(store, self.rank, self.world_size, self.opts())

        # Run with N input tensor per rank
        for n in [1, 2, 3]:
            input = [fn(torch.tensor([n * self.rank + i])) for i in range(n)]
            output = [
                [fn(torch.tensor([-1])) for _ in range(n * self.world_size)]
                for _ in range(n)
            ]
            expected_output = [
                [torch.tensor([i]) for i in range(n * self.world_size)]
                for _ in range(n)
            ]
            fut = pg.allgather(output, input).get_future()
            fut.wait()
            result = fut.value()
            if n == 1:
                result = [result]
            self.assertEqual(expected_output, result)

    def test_allgather_basics(self):
        self._test_allgather_basics(lambda t: t.clone())

    @skip_if_lt_x_gpu(2)
    def test_allgather_basics_cuda(self):
        self._test_allgather_basics(lambda t: t.clone().cuda())

    def _test_allgather_stress(self, inputs, fn):
        store = c10d.FileStore(self.file_name, self.world_size)
        pg = c10d.ProcessGroupGloo(
            store, self.rank, self.world_size, self.opts(threads=8)
        )
        future_handles = []
        outputs = [
            [[fn(torch.tensor([-1])) for _ in range(self.world_size)]]
            for _ in range(len(inputs))
        ]
        expected_outputs = [
            [[torch.tensor([i + j]) for j in range(self.world_size)]]
            for i in range(len(inputs))
        ]
        for i in range(len(inputs)):
            fut = pg.allgather(outputs[i], [fn(inputs[i])]).get_future()
            future_handles.append(fut)

        for i, future_handle in enumerate(future_handles):
            future_handle.wait()
            result = future_handle.value()
            self.assertEqual(
                expected_outputs[i],
                [result],
                msg=("Mismatch in iteration %d" % i),
            )

    def test_allgather_stress(self):
        inputs = [torch.tensor([i + self.rank]) for i in range(1000)]
        self._test_allgather_stress(inputs, lambda t: t.clone())

    @skip_if_lt_x_gpu(2)
    def test_allgather_stress_cuda(self):
        inputs = [torch.tensor([i + self.rank]).cuda() for i in range(1000)]
        self._test_allgather_stress(inputs, lambda t: t.clone().cuda())

    def test_allgather_coalesced_checks(self):
        store = c10d.FileStore(self.file_name, self.world_size)
        pg = c10d.ProcessGroupGloo(store, self.rank, self.world_size, self.opts())
        dummy_input = [torch.zeros([1], dtype=torch.float32)]
        dummy_output_lists = [
            [torch.zeros([1], dtype=torch.float32)] for _ in range(self.world_size)
        ]

        # One of output tensors does not match input list.
        dummy_output_lists[0] = [torch.zeros([0], dtype=torch.float32)]
        with self.assertRaisesRegex(
            ValueError, "invalid size of output tensor at index 0"
        ):
            c10d.all_gather_coalesced(dummy_output_lists, dummy_input, pg)

        # One of output tensors does not match input list.
        dummy_output_lists[0] = [torch.zeros([1], dtype=torch.float64)]
        with self.assertRaisesRegex(ValueError, "invalid tensor type at index 0"):
            c10d.all_gather_coalesced(dummy_output_lists, dummy_input, pg)

        # Output lists have too many elements
        dummy_output_lists = [
            [torch.zeros([1], dtype=torch.float32)] for _ in range(self.world_size + 1)
        ]
        with self.assertRaisesRegex(
            ValueError, "output lists should be equal to world size"
        ):
            c10d.all_gather_coalesced(dummy_output_lists, dummy_input, pg)

        # Output is not a list of lists.
        dummy_output_lists = [torch.zeros([0], dtype=torch.float32)]
        with self.assertRaisesRegex(
            RuntimeError, "Invalid function argument.*output_tensor_lists"
        ):
            c10d.all_gather_coalesced(dummy_output_lists, dummy_input, pg)

    def test_reduce_checks(self):
        store = c10d.FileStore(self.file_name, self.world_size)
        pg = c10d.ProcessGroupGloo(store, self.rank, self.world_size, self.opts())

        t1 = torch.zeros([1], dtype=torch.float32)

        with self.assertRaisesRegex(ValueError, "invalid root rank"):
            opts = c10d.ReduceOptions()
            opts.rootRank = -1
            opts.rootTensor = 0
            pg.reduce([t1], opts)

        with self.assertRaisesRegex(ValueError, "invalid root rank"):
            opts = c10d.ReduceOptions()
            opts.rootRank = self.world_size
            opts.rootTensor = 0
            pg.reduce([t1], opts)

        with self.assertRaisesRegex(ValueError, "invalid root tensor"):
            opts = c10d.ReduceOptions()
            opts.rootRank = self.rank
            opts.rootTensor = 1
            pg.reduce([t1], opts)

        with self.assertRaisesRegex(
            ValueError, "requires a single-element tensor list"
        ):
            opts = c10d.ReduceOptions()
            opts.rootRank = self.rank
            opts.rootTensor = 0
            pg.reduce([t1, t1], opts)

    def _test_reduce_basics(self, fn):
        store = c10d.FileStore(self.file_name, self.world_size)
        pg = c10d.ProcessGroupGloo(store, self.rank, self.world_size, self.opts())
        for (op, input, output) in simple_reduce_tests(self.rank, self.world_size):
            for root in range(self.world_size):
                opts = c10d.ReduceOptions()
                opts.reduceOp = op
                opts.rootRank = root
                tmp = fn(input)
                fut = pg.reduce([tmp], opts).get_future()
                fut.wait()
                result = fut.value()
                if root == self.rank:
                    # TODO(#38095): Replace assertEqualIgnoreType. See issue #38095
                    self.assertEqualIgnoreType(output, result[0])

    def test_reduce_basics(self):
        self._test_reduce_basics(lambda t: t.clone())

    @skip_if_lt_x_gpu(2)
    def test_reduce_basics_cuda(self):
        self._test_reduce_basics(lambda t: t.clone().cuda())

    def _test_reduce_stress(self, inputs):
        store = c10d.FileStore(self.file_name, self.world_size)
        pg = c10d.ProcessGroupGloo(
            store, self.rank, self.world_size, self.opts(threads=8)
        )
        future_handles = []
        outputs = []
        for i in range(len(inputs)):
            for root in range(self.world_size):
                opts = c10d.ReduceOptions()
                opts.rootRank = root
                tmp = inputs[i].clone()
                outputs.append(tmp)
                fut = pg.reduce([tmp], opts).get_future()
                future_handles.append(fut)

        for i, future_handle in enumerate(future_handles):
            future_handle.wait()
            result = future_handle.value()
            iter = i // self.world_size
            root = i % self.world_size
            if root == self.rank:
                # TODO(#38095): Replace assertEqualIgnoreType. See issue #38095
                self.assertEqualIgnoreType(
                    torch.tensor(
                        [
                            (iter * self.world_size)
                            + (self.world_size * (self.world_size - 1) / 2)
                        ]
                    ),
                    result[0],
                    msg=("Mismatch in iteration %d with root rank %d" % (iter, root)),
                )

    def test_reduce_stress(self):
        inputs = [torch.tensor([i + self.rank]) for i in range(1000)]
        self._test_reduce_stress(inputs)

    @skip_if_lt_x_gpu(2)
    def test_reduce_stress_cuda(self):
        inputs = [torch.tensor([i + self.rank]).cuda() for i in range(1000)]
        self._test_reduce_stress(inputs)

    def test_send_recv_all_to_all(self):
        store = c10d.FileStore(self.file_name, self.world_size)
        pg = c10d.ProcessGroupGloo(store, self.rank, self.world_size, self.opts())

        # Preallocate tensors for input/output
        inputs = [torch.tensor([self.rank]) for _ in range(self.world_size)]
        outputs = [torch.tensor([-1]) for _ in range(self.world_size)]

        # Issue sends
        send_work = []
        for i in range(self.world_size):
            if i == self.rank:
                continue
            send_work.append(pg.send([inputs[i]], i, 0))

        # Issue recvs
        recv_work = []
        for i in range(self.world_size):
            if i == self.rank:
                continue
            recv_work.append(pg.recv([outputs[i]], i, 0))

        # Wait for sends to complete
        for work in send_work:
            work.wait()
            self.assertTrue(work.is_completed())

        # Wait for recvs to complete
        for work in recv_work:
            work.wait()
            self.assertTrue(work.is_completed())

        # Test that every output other than our own contains the respective rank
        for i in range(self.world_size):
            if i == self.rank:
                continue
            self.assertEqual(torch.tensor([i]), outputs[i])

    def test_barrier_implies_wait(self):
        store = c10d.FileStore(self.file_name, self.world_size)
        pg = c10d.ProcessGroupGloo(store, self.rank, self.world_size, self.opts())

        # Kick off allreduce operations
        size = (100, 100)
        num = 16
        tensors = [torch.full(size, float(i)) for i in range(num)]
        for tensor in tensors:
            # Note: leak the returned work handle
            pg.allreduce(tensor)

        # Barrier should ensure all previous work has completed
        pg.barrier().get_future().wait()

        for i, tensor in enumerate(tensors):
            self.assertEqual(torch.full(size, float(i * self.world_size)), tensor)

    @skip_if_win32()
    def test_round_robin(self):
        num_process_groups = 2
        store = c10d.FileStore(self.file_name, self.world_size)
        pg = c10d._round_robin_process_groups(
            [
                c10d.ProcessGroupGloo(
                    c10d.PrefixStore(str(i), store), self.rank, self.world_size, self.opts()
                )
                for i in range(num_process_groups)
            ]
        )

        # Run a few collectives so that we have called each process group
        for _ in range(num_process_groups + 1):
            tensor = torch.full([100, 100], float(self.rank))
            pg.broadcast(tensor, root=0).wait()
            self.assertEqual(torch.full([100, 100], 0.0), tensor)

    @skip_if_win32()
    def test_round_robin_create_destroy(self):
        store = c10d.FileStore(self.file_name, self.world_size)

        def create(num, prefix):
            return c10d._round_robin_process_groups(
                [
                    c10d.ProcessGroupGloo(
                        c10d.PrefixStore("%s/%d" % (prefix, i), store),
                        self.rank,
                        self.world_size,
                        self.opts()
                    )
                    for i in range(num)
                ]
            )

        # Run create/use/destroy twice
        for i in range(2):
            num_process_groups = 2
            pg = create(num=num_process_groups, prefix=i)
            for _ in range(3):
                tensor = torch.ones([10, 10])
                pg.allreduce(tensor).wait()
                self.assertEqual(torch.full([10, 10], float(self.world_size)), tensor)
            del pg


@unittest.skipIf(
    TEST_WITH_TSAN,
    "TSAN is not fork-safe since we're forking in a multi-threaded environment",
)
class DistributedDataParallelTest(test_c10d_common.AbstractDistributedDataParallelTest, MultiProcessTestCase):

    def setUp(self):
        super(DistributedDataParallelTest, self).setUp()
        if sys.platform == "win32":
            self._spawn_processes()
        else:
            self._fork_processes()

    def _test_gloo_backend(
            self, devices, device_ids, multi_device=False, gradient_as_bucket_view=False
    ):
        store = c10d.FileStore(self.file_name, self.world_size)
        options = c10d.ProcessGroupGloo._Options()
        options._devices = [create_device(interface=LOOPBACK)]
        process_group = c10d.ProcessGroupGloo(
            store, self.rank, self.world_size, options
        )
        self._test_ddp_with_process_group(
            process_group, devices, device_ids, multi_device, gradient_as_bucket_view
        )

    @requires_gloo()
    def test_gloo_backend_cpu_module(self):
        self._test_gloo_backend([torch.device("cpu")], None)

    @requires_gloo()
    def test_gloo_backend_cpu_module_grad_is_view(self):
        self._test_gloo_backend([torch.device("cpu")], None, gradient_as_bucket_view=True)

    @requires_gloo()
    @skip_if_lt_x_gpu(2)
    def test_gloo_backend_1gpu_module_device_ids_integer_list(self):
        int_devices = gpus_for_rank(self.world_size)[self.rank][:1]
        devices = [torch.device("cuda:" + str(i)) for i in int_devices]
        self._test_gloo_backend(devices, int_devices)

    @requires_gloo()
    @skip_if_lt_x_gpu(2)
    def test_gloo_backend_1gpu_module_device_ids_torch_device_list(self):
        int_devices = gpus_for_rank(self.world_size)[self.rank][:1]
        devices = [torch.device("cuda:" + str(i)) for i in int_devices]
        self._test_gloo_backend(devices, devices)

    @requires_gloo()
    @skip_if_lt_x_gpu(4)
    def test_gloo_backend_2gpu_module(self):
        int_devices = gpus_for_rank(self.world_size)[self.rank][:2]
        devices = [torch.device("cuda:" + str(i)) for i in int_devices]
        self._test_gloo_backend(devices, None, multi_device=True)

    @requires_gloo()
    @skip_if_lt_x_gpu(8)
    def test_gloo_backend_4gpu_module(self):
        int_devices = gpus_for_rank(self.world_size)[self.rank][:4]
        devices = [torch.device("cuda:" + str(i)) for i in int_devices]
        self._test_gloo_backend(devices, None, multi_device=True)

    def _test_global_local_unused_params_grad(self, gradient_as_bucket_view=False, static_graph=False):
        """
        By simulating a multi-task training, this test is to make sure:
        1) DDP does not touch the grad of globally unused parameters.
        2) DDP does update the grad of locally unused parameters.
        """

        class GlobalLocalUnusedParamModule(nn.Module):
            def __init__(self):
                super(GlobalLocalUnusedParamModule, self).__init__()
                self.t0 = Task()
                self.t1 = Task()
                self.task_unused = Task()

            def task_parameters(self):
                return (self.t0.p, self.t1.p, self.task_unused.p)

            def forward(self, x, rank):
                return self.t0(x) if rank == 0 else self.t1(x)

        def run_and_verify_grad(model):
            # Run forward
            output = model(8, self.rank)

            # The grads of all parameters should be None at this point.
            t0_p, t1_p, task_unused_p = model.module.task_parameters()
            self.assertIsNone(t0_p.grad)
            self.assertIsNone(t1_p.grad)
            self.assertIsNone(task_unused_p.grad)

            # Run backward
            output.mean().backward()

            # Now locally unused parameter should have grad updated on all ranks.
            # However the globally unused parameter should still have None grad.
            self.assertIsNotNone(t0_p.grad)
            self.assertIsNotNone(t1_p.grad)
            self.assertIsNone(task_unused_p.grad)

        store = c10d.FileStore(self.file_name, self.world_size)
        process_group = c10d.ProcessGroupGloo(store, self.rank, self.world_size)

        # Test on CPU
        cpu_model = DistributedDataParallel(
            GlobalLocalUnusedParamModule().cpu(),
            process_group=process_group,
            find_unused_parameters=True,
            gradient_as_bucket_view=gradient_as_bucket_view,
        )
        if static_graph:
            cpu_model._set_static_graph()
        run_and_verify_grad(cpu_model)

        # Test on GPU
        device_id = gpus_for_rank(self.world_size)[self.rank][0]
        gpu_model = DistributedDataParallel(
            GlobalLocalUnusedParamModule().to(device_id),
            device_ids=[device_id],
            process_group=process_group,
            find_unused_parameters=True,
            gradient_as_bucket_view=gradient_as_bucket_view,
        )
        if static_graph:
            gpu_model._set_static_graph()
        run_and_verify_grad(gpu_model)

    @requires_gloo()
    @skip_if_lt_x_gpu(2)
    def test_global_local_unused_params_grad(self):
        self._test_global_local_unused_params_grad()

    @requires_gloo()
    @skip_if_lt_x_gpu(2)
    def test_global_local_unused_params_grad_with_grad_is_view(self):
        self._test_global_local_unused_params_grad(gradient_as_bucket_view=True)

    @requires_gloo()
    @skip_if_lt_x_gpu(2)
    def test_global_local_unused_params_grad_with_static_graph(self):
        self._test_global_local_unused_params_grad(static_graph=True)

    @requires_gloo()
    @skip_if_lt_x_gpu(2)
    def test_find_unused_parameters_when_unused_parameters_empty(self):
        """
        An empty unused_parameters array does not imply find_unused_parameters =
        false. This test makes sure that DDP allreduces unused parameters
        accordingly where the forward pass in some process uses all parameters.
        This unit test creates a module that uses all parameters in rank = 0, and
        has unused parameters in other ranks.
        """

        class FindUnusedParamModule(nn.Module):
            def __init__(self):
                super(FindUnusedParamModule, self).__init__()
                self.t0 = Task()
                self.t1 = Task()

            def task_parameters(self):
                return (self.t0.p, self.t1.p)

            def forward(self, x, rank):
                return self.t1(self.t0(x)) if rank == 0 else self.t1(x)

        def run_and_verify_grad(model):
            # Run forward
            output = model(8, self.rank)

            # The grads of all parameters should be None at this point.
            [self.assertIsNone(t_p.grad) for t_p in model.module.task_parameters()]

            # Run backward
            output.mean().backward()

            # Now locally unused parameter should have grad updated on all ranks.
            [self.assertIsNotNone(t_p.grad) for t_p in model.module.task_parameters()]

        store = c10d.FileStore(self.file_name, self.world_size)
        process_group = c10d.ProcessGroupGloo(store, self.rank, self.world_size)

        # Test on CPU
        cpu_model = DistributedDataParallel(
            FindUnusedParamModule().cpu(),
            process_group=process_group,
            find_unused_parameters=True,
        )
        run_and_verify_grad(cpu_model)

        # Test on GPU
        device_id = gpus_for_rank(self.world_size)[self.rank][0]
        gpu_model = DistributedDataParallel(
            FindUnusedParamModule().to(device_id),
            device_ids=[device_id],
            process_group=process_group,
            find_unused_parameters=True,
        )
        run_and_verify_grad(gpu_model)

    @requires_gloo()
    def test_ignored_output(self):
        """
        Test that the output of a model can be ignored and that there is no
        implicit requirement that `backward` gets called.
        """
        store = c10d.FileStore(self.file_name, self.world_size)
        process_group = c10d.ProcessGroupGloo(store, self.rank, self.world_size)

        class IgnoredOutput(nn.Module):
            def __init__(self):
                super(IgnoredOutput, self).__init__()
                self.fc1 = nn.Linear(2, 10, bias=False)
                self.fc2 = nn.Linear(10, 4, bias=False)
                self.relu = nn.ReLU()

            def forward(self, x):
                x = self.relu(self.fc1(x))
                x = self.relu(self.fc2(x))
                return F.softmax(x, dim=1)

        model = DistributedDataParallel(
            IgnoredOutput().float(),
            process_group=process_group,
        )

        batch_size = 4
        criterion = nn.CrossEntropyLoss()
        input = torch.rand([batch_size, 2], dtype=torch.float)
        target = torch.LongTensor([random.randrange(4) for _ in range(batch_size)])

        # Run a few iterations where we ignore the output.
        for _ in range(4):
            output = model(input)
            del output

        # Run a few iterations where we use the output.
        for _ in range(4):
            output = model(input)
            loss = criterion(output, target)
            loss.backward()

    @requires_gloo()
    def test_ignored_output_with_unused_parameters(self):
        """
        Test that the output of a model can be ignored and that there is no
        implicit requirement that `backward` gets called, if not all model
        parameters participated in computing the model output.
        """
        store = c10d.FileStore(self.file_name, self.world_size)
        process_group = c10d.ProcessGroupGloo(store, self.rank, self.world_size)

        class IgnoredOutputWithUnusedParameters(nn.Module):
            def __init__(self):
                super(IgnoredOutputWithUnusedParameters, self).__init__()
                self.fc1 = nn.Linear(2, 10, bias=False)
                self.fc2 = nn.Linear(10, 4, bias=False)
                self.fc3 = nn.Linear(4, 4, bias=False)
                self.relu = nn.ReLU()

            def forward(self, x):
                x = self.relu(self.fc1(x))
                x = self.relu(self.fc2(x))
                return F.softmax(x, dim=1)

        model = DistributedDataParallel(
            IgnoredOutputWithUnusedParameters().float(),
            process_group=process_group,
            find_unused_parameters=True,
        )

        batch_size = 4
        criterion = nn.CrossEntropyLoss()
        input = torch.rand([batch_size, 2], dtype=torch.float)
        target = torch.LongTensor([random.randrange(4) for _ in range(batch_size)])

        # Run a few iterations where we ignore the output.
        for _ in range(4):
            output = model(input)
            del output

        # Run a few iterations where we use the output.
        for _ in range(4):
            output = model(input)
            loss = criterion(output, target)
            loss.backward()

    def _run_and_verify_sparse_gradients(self, vanilla_model, ddp_model):
        mult = 2
        batch_size = mult * self.world_size
        criterion = nn.CrossEntropyLoss()
        input = torch.randint(0, 10, [batch_size, 2])
        target = torch.randint(0, 10, [batch_size])

        # Run with entire batch against single process version
        criterion(vanilla_model(input), target).backward()

        # Run with partial batch against multi process version
        partial_input = input.split(mult)[self.rank]
        partial_target = target.split(mult)[self.rank]
        criterion(ddp_model(partial_input), partial_target).backward()

        # Check that the gradients are sparse and identical
        vanilla_parameter = next(vanilla_model.parameters())
        ddp_parameter = next(ddp_model.parameters())
        self.assertEqual(vanilla_parameter.grad, ddp_parameter.grad)

    @requires_gloo()
    @skip_if_lt_x_gpu(2)
    def test_save_load_checkpoint(self):
        dist.init_process_group(
            "gloo",
            init_method=f"file://{self.file_name}",
            world_size=self.world_size,
            rank=self.rank,
        )

        class TestModel(nn.Module):
            def __init__(self):
                super(TestModel, self).__init__()
                self.fc1 = nn.Linear(2, 10, bias=False)
                self.fc2 = nn.Linear(10, 4, bias=False)
                self.relu = nn.ReLU()

            def forward(self, x):
                x = self.relu(self.fc1(x))
                x = self.relu(self.fc2(x))
                return F.softmax(x, dim=1)

        def train_loop(model, optimizer, iterations):
            for _ in range(iterations):
                optimizer.zero_grad()
                output = model(input)
                loss = criterion(output, target)
                loss.backward()
                optimizer.step()

        device_id = gpus_for_rank(self.world_size)[self.rank][0]

        model_withload = TestModel().float().to(device_id)
        model_withoutload = TestModel().float().to(device_id)

        ddp_withload = DistributedDataParallel(
            model_withload,
            device_ids=[device_id],
        )
        ddp_withoutload = DistributedDataParallel(
            model_withoutload,
            device_ids=[device_id],
        )

        # ensure that all the three models start with the same set of parameters. By default they are randomized on construction
        for p in ddp_withload.parameters():
            with torch.no_grad():
                p.zero_()
        for p in model_withload.parameters():
            with torch.no_grad():
                p.zero_()
        for p in ddp_withoutload.parameters():
            with torch.no_grad():
                p.zero_()

        batch_size = 4
        criterion = nn.CrossEntropyLoss()

        optimizer_withload = torch.optim.SGD(ddp_withload.parameters(), lr=0.001)
        optimizer_non_ddp_withload = torch.optim.SGD(model_withload.parameters(), lr=0.001)
        optimizer_withoutload = torch.optim.SGD(ddp_withoutload.parameters(), lr=0.001)

        input = torch.rand([batch_size, 2], dtype=torch.float).to(device_id)
        target = torch.LongTensor([random.randrange(4) for _ in range(batch_size)]).to(
            device_id
        )

        # run the model for 6 iterations, with a checkpoint in the middle
        train_loop(ddp_withload, optimizer_withload, 3)

        # zero out parameters of both DDP and non-DDP models and reload them from the DDP state dict
        checkpoint_path = tempfile.gettempdir() + "/model.checkpoint"
        if self.rank == 0:
            torch.save(ddp_withload.state_dict(), checkpoint_path)

        dist.barrier()
        map_location = {"cuda:%d" % 0: "cuda:%d" % self.rank}
        ddp_state_dict = torch.load(checkpoint_path, map_location=map_location)

        for model in [ddp_withload, model_withload]:
            for p in ddp_withload.parameters():
                with torch.no_grad():
                    p.zero_()
        ddp_withload.load_state_dict(ddp_state_dict)
        # the non-DDP model needs to first remove the prefix of "module." from the DDP state dict
        torch.nn.modules.utils.consume_prefix_in_state_dict_if_present(ddp_state_dict, "module.")
        model_withload.load_state_dict(ddp_state_dict)

        train_loop(ddp_withload, optimizer_withload, 3)
        train_loop(model_withload, optimizer_non_ddp_withload, 3)

        # re-run the model with the same inputs for 6 iterations with no checkpoint
        train_loop(ddp_withoutload, optimizer_withoutload, 6)

        for p_withload, p_withoutload, p_non_ddp_withload in zip(
            ddp_withload.parameters(), ddp_withoutload.parameters(), model_withload.parameters()
        ):
            self.assertEqual(p_withload, p_withoutload)
            self.assertEqual(p_non_ddp_withload, p_withoutload)

    def _test_sparse_gradients(self, gradient_as_bucket_view=False):
        store = c10d.FileStore(self.file_name, self.world_size)
        process_group = c10d.ProcessGroupGloo(store, self.rank, self.world_size)

        # Ensure initialized weights and inputs are identical across processes
        torch.manual_seed(1337)

        vanilla_model = SparseGradientModule()
        ddp_model = DistributedDataParallel(
            copy.deepcopy(vanilla_model),
            process_group=process_group,
            gradient_as_bucket_view=gradient_as_bucket_view,
        )

        self._run_and_verify_sparse_gradients(vanilla_model, ddp_model)

    @requires_gloo()
    def test_sparse_gradients(self):
        self._test_sparse_gradients()

    @requires_gloo()
    def test_sparse_gradients_grad_is_view(self):
        self._test_sparse_gradients(gradient_as_bucket_view=True)

    @requires_gloo()
    def test_ddp_comm_hook_future_passing_cpu(self):
        """
        This unit test verifies whether the Future object is passed properly.
        The callback function creates a Future object and sets a value to it.
        """
        store = c10d.FileStore(self.file_name, self.world_size)
        process_group = c10d.ProcessGroupGloo(store, self.rank, self.world_size)

        # Test on CPU
        cpu_model = DistributedDataParallel(
            ModuleForDdpCommHook().cpu(), process_group=process_group
        )

        # Register DDP Communication Hook
        cpu_model.register_comm_hook(None, self._simple_hook)

        # check whether the grads are equal to what then callback returns.
        # without the comm_hook, result would be 0.25 * torch.ones(2, 2).
        self._run_and_verify_hook(cpu_model, 8, 2 * torch.ones(2, 2))

    def _gpu_model_with_ddp_comm_hook(
            self, process_group, hook=None, gradient_as_bucket_view=False, state=None
    ):
        device_id = gpus_for_rank(self.world_size)[self.rank][0]
        gpu_model = DistributedDataParallel(
            ModuleForDdpCommHook().to(device_id),
            device_ids=[device_id],
            process_group=process_group,
            gradient_as_bucket_view=gradient_as_bucket_view,
        )

        # Register a DDP communication hook if any.
        if hook is not None:
            gpu_model.register_comm_hook(state, hook)

        return gpu_model

    @requires_gloo()
    @skip_if_lt_x_gpu(2)
    def test_ddp_comm_hook_future_passing_gpu_gloo(self):
        """
        This unit test verifies whether the Future object is passed properly using gloo backend.
        The hook callback function creates a Future object and sets a value to it.
        """
        store = c10d.FileStore(self.file_name, self.world_size)
        process_group = c10d.ProcessGroupGloo(store, self.rank, self.world_size)

        # Get GPU model with simple_hook registered.
        gpu_model = self._gpu_model_with_ddp_comm_hook(process_group, self._simple_hook)

        # check whether the grads are equal to what simple_hook's then callback returns.
        # without the comm_hook, result would be 0.25 * torch.ones(2, 2).
        self._run_and_verify_hook(gpu_model, 8, 2 * torch.ones(2, 2))

    @requires_gloo()
    def test_ddp_invalid_comm_hook_init(self):
        """
        This unit test makes sure that register_comm_hook properly checks the format
        of hook defined by user. The Python hook must be callable. This test also
        checks whether bucket annotation checked properly if defined.
        """
        store = c10d.FileStore(self.file_name, self.world_size)
        process_group = c10d.ProcessGroupGloo(store, self.rank, self.world_size)

        model = DistributedDataParallel(
            ModuleForDdpCommHook(), process_group=process_group
        )

        with self.assertRaisesRegex(TypeError, "Communication hook must be callable."):
            model.register_comm_hook(state=None, hook=1)

        with self.assertRaisesRegex(
                ValueError, "bucket annotation should be dist.GradBucket."
        ):
            def comm_hook(state: object, bucket: int) -> torch.futures.Future:
                return torch.futures.Future()

            model.register_comm_hook(state=None, hook=comm_hook)

    @requires_gloo()
    def test_ddp_invalid_comm_hook_return_type(self):
        """
        This test checks whether return annotation checked properly if defined. It also
        checks whether an internal error is thrown if return type is incorrect and user
        hasn't specified any return type annotation.
        """
        store = c10d.FileStore(self.file_name, self.world_size)
        process_group = c10d.ProcessGroupGloo(store, self.rank, self.world_size)

        model = DistributedDataParallel(
            ModuleForDdpCommHook(), process_group=process_group
        )

        with self.assertRaisesRegex(
                ValueError,
                "Communication hook: return annotation should be torch.futures.Future or torch._C.Future.",
        ):
            def comm_hook(state: object, bucket: dist.GradBucket) -> int:
                return torch.futures.Future()

            model.register_comm_hook(state=None, hook=comm_hook)

        with self.assertRaisesRegex(
                RuntimeError,
                "callback must return a torch.futures.Future or torch._C.Future object, but got",
        ):
            def comm_hook(state: object, bucket: dist.GradBucket):
                return 1

            model.register_comm_hook(state=None, hook=comm_hook)

            # Run forward
            output = model(8, self.rank)

            # Run backward
            output.mean().backward()

    @requires_gloo()
    def test_ddp_comm_hook_register_just_once(self):
        """
        DDP communication hook can only be registered once. This test validates whether
        the error is thrown properly when register_comm_hook is called more than once.
        """
        store = c10d.FileStore(self.file_name, self.world_size)
        process_group = c10d.ProcessGroupGloo(store, self.rank, self.world_size)

        model = DistributedDataParallel(
            ModuleForDdpCommHook(), process_group=process_group
        )

        def dummy_hook(state, bucket):
            fut = torch.futures.Future()
            fut.set_result([bucket.get_tensor()])
            return fut

        model.register_comm_hook(None, dummy_hook)

        with self.assertRaisesRegex(
                RuntimeError,
                "register_comm_hook or register_builtin_comm_hook can only be called once.",
        ):
            model.register_comm_hook(None, dummy_hook)

    @requires_gloo()
    def test_ddp_comm_hook_sparse_gradients(self):
        """
        Runs "test_sparse_gradients" unit test with DDP communication hook. We define a
        simple hook that does allreduce and works with gloo backend for this test.
        """
        store = c10d.FileStore(self.file_name, self.world_size)
        process_group = c10d.ProcessGroupGloo(store, self.rank, self.world_size)

        # Ensure initialized weights and inputs are identical across processes
        torch.manual_seed(1337)

        vanilla_model = SparseGradientModule()
        ddp_model = DistributedDataParallel(
            copy.deepcopy(vanilla_model),
            process_group=process_group,
        )

        def allreduce_hook_gloo(
                state: object, bucket: dist.GradBucket
        ) -> torch.futures.Future:
            def div_by_world_size(fut):
                # Divide the result by 2 * world_size.
                return [t / self.world_size for t in fut.wait()]

            # Prepare allreduced grad bucket tensors by running an async work.
            fut = process_group.allreduce([bucket.get_tensor()]).get_future()
            return fut.then(div_by_world_size)

        ddp_model.register_comm_hook(None, allreduce_hook_gloo)

        self._run_and_verify_sparse_gradients(vanilla_model, ddp_model)


class ReducerModule(nn.Module):
    def __init__(self):
        super(ReducerModule, self).__init__()
        self.fc1 = nn.Linear(2, 10, bias=False)
        self.fc2 = nn.Linear(10, 4, bias=False)
        self.fc3 = nn.Linear(4, 4, bias=False)
        self.relu = nn.ReLU()

    def forward(self, x, use_fc3=True):
        x = self.relu(self.fc1(x)).float()
        x = self.relu(self.fc2(x)).float()
        if use_fc3:
            x = self.fc3(x).float()
        return F.softmax(x, dim=1)


@requires_gloo()
class ReducerTest(TestCase):
    def setUp(self):
        self.file = tempfile.NamedTemporaryFile(delete=False)
        self.store = c10d.FileStore(self.file.name, 1)
        self.process_group = c10d.ProcessGroupGloo(self.store, 0, 1)

    def test_single_dtype_single_bucket(self):
        model = ReducerModule()
        parameters = list(model.parameters())
        buckets = [list(range(len(parameters)))]
        dist.Reducer([parameters], buckets, self.process_group)

    def _create_mixed_precision_model(self):
        model = ReducerModule()
        model.float()
        model.fc1.double()
        return model

    def test_multi_dtype_single_bucket(self):
        model = self._create_mixed_precision_model()

        # Raise if there are multiple types per bucket.
        # In this case we create one bucket for all parameters.
        with self.assertRaises(RuntimeError):
            parameters = [list(model.parameters())]
            buckets = [list(range(len(parameters[0])))]
            dist.Reducer(parameters, buckets, self.process_group)

    def test_multi_dtype_multi_bucket(self):
        model = self._create_mixed_precision_model()
        parameters = [list(model.parameters())]
        group_by_dtype = groupby(
            range(len(parameters[0])), key=lambda i: parameters[0][i].dtype
        )
        buckets = [list(indices) for _, indices in group_by_dtype]
        dist.Reducer(parameters, buckets, self.process_group)

    def _create_reducer_for_models(self, models, find_unused_parameters=False):
        parameters = [list(model.parameters()) for model in models]
        group_by_dtype = groupby(
            range(len(parameters[0])), key=lambda i: parameters[0][i].dtype
        )
        buckets = [list(indices) for _, indices in group_by_dtype]
        return dist.Reducer(
            parameters,
            buckets,
            self.process_group,
            find_unused_parameters=find_unused_parameters,
        )

    def test_reducer_no_multi_replicas(self):
        num_replicas = 2
        models = [self._create_mixed_precision_model() for _ in range(num_replicas)]
        with self.assertRaisesRegex(
                RuntimeError,
                "Expected exactly one model replica.",
        ):
            reducer = self._create_reducer_for_models(models)

    def test_forward_backward(self):
        batch_size = 10
        model = self._create_mixed_precision_model()
        reducer = self._create_reducer_for_models([model])
        reducer.prepare_for_forward()
        loss = nn.CrossEntropyLoss()
        input = torch.rand([batch_size, 2], dtype=torch.double)
        target = torch.LongTensor([random.randrange(4) for _ in range(batch_size)])
        output = loss(model(input), target)
        reducer.prepare_for_backward(output)
        output.backward()

    def test_forward_backward_unused_parameters(self):
        batch_size = 10
        model = self._create_mixed_precision_model()
        reducer = self._create_reducer_for_models([model], find_unused_parameters=True)
        reducer.prepare_for_forward()
        loss = nn.CrossEntropyLoss()
        input = torch.rand([batch_size, 2], dtype=torch.double)
        target = torch.LongTensor([random.randrange(4) for _ in range(batch_size)])
        output = loss(model(input, use_fc3=False), target)

        # Check that the grad of fc3 is not set.
        self.assertEqual(None, model.fc3.weight.grad)

        # Compute and accumulate gradients.
        reducer.prepare_for_backward(output)
        output.backward()

        # The reducer will have marked the grad of fc3 as ready, because
        # it doesn't show up in the autograd graph of `output`. Since fc3.weight
        # is considered being globally unused, it will be kept untouched as None.
        self.assertEqual(None, model.fc3.weight.grad)

    def test_forward_backward_optimizer(self):
        batch_size = 10
        model = self._create_mixed_precision_model()
        reducer = self._create_reducer_for_models([model], find_unused_parameters=True)
        reducer.prepare_for_forward()
        loss = nn.CrossEntropyLoss()
        optimizer = torch.optim.Adam(model.parameters())
        for i in range(3):
            input = torch.rand([batch_size, 2], dtype=torch.double)
            target = torch.LongTensor([random.randrange(4) for _ in range(batch_size)])

            # The `zero_grad` function calls `detach_` and `zero_` on the grad
            # tensors of model parameters. If we tried to set the grad tensors
            # to a view of the reducer's bucket tensors, this would blow up.
            optimizer.zero_grad()

            # Unused parameter only in the first iteration.
            output = loss(model(input, use_fc3=(i > 0)), target)
            reducer.prepare_for_backward(output)
            output.backward()
            optimizer.step()


@unittest.skipIf(
    TEST_WITH_TSAN,
    "TSAN is not fork-safe since we're forking in a multi-threaded environment",
)
class CommTest(test_c10d_common.AbstractCommTest, MultiProcessTestCase):

    def setUp(self):
        super(CommTest, self).setUp()
        if sys.platform == "win32":
            self._spawn_processes()
        else:
            self._fork_processes()

    def tearDown(self):
        super(CommTest, self).tearDown()
        try:
            os.remove(self.file_name)
        except OSError:
            pass

    def _test_broadcast_coalesced(self, process_group, device, root_rank):
        half = torch.float16

        # No support for float16 for CPU tensors
        if device == torch.device("cpu"):
            half = torch.float32

        target = torch.arange(60, dtype=half, device=device).chunk(5)
        target += torch.arange(60, dtype=torch.float32, device=device).chunk(5)
        target += torch.arange(60, dtype=half, device=device).chunk(5)
        target += torch.arange(60, dtype=torch.float64, device=device).chunk(5)
        target += torch.arange(60, dtype=half, device=device).chunk(5)
        target += torch.arange(60, dtype=torch.float32, device=device).chunk(5)

        # The tensors to pass to broadcast are idential to the target
        # only on the process that is the root of the broadcast.
        if self.rank == root_rank:
            tensors = list(tensor.clone() for tensor in target)
        else:
            tensors = list(torch.zeros_like(tensor) for tensor in target)

        if self.rank != root_rank:
            self.assertNotEqual(tensors, target)

        c10d._broadcast_coalesced(
            process_group, tensors, buffer_size=256, src=root_rank
        )

        if self.rank != root_rank:
            self.assertEqual(tensors, target)

    @requires_gloo()
    @skip_if_lt_x_gpu(2)
    def test_broadcast_coalesced_gloo_cuda(self):
        store = c10d.FileStore(self.file_name, self.world_size)
        options = c10d.ProcessGroupGloo._Options()
        options._devices = [create_device(interface=LOOPBACK)]
        process_group = c10d.ProcessGroupGloo(
            store, self.rank, self.world_size, options
        )
        device = torch.device("cuda:%d" % self.rank)
        ranks = list(range(self.world_size))
        for root_rank in ranks:
            self._test_broadcast_coalesced(process_group, device, root_rank)

    @requires_gloo()
    def test_broadcast_coalesced_gloo_cpu(self):
        store = c10d.FileStore(self.file_name, self.world_size)
        options = c10d.ProcessGroupGloo._Options()
        options._devices = [create_device(interface=LOOPBACK)]
        process_group = c10d.ProcessGroupGloo(
            store, self.rank, self.world_size, options
        )
        device = torch.device("cpu")
        ranks = list(range(self.world_size))
        for root_rank in ranks:
            self._test_broadcast_coalesced(process_group, device, root_rank)

    @requires_gloo()
    @skip_if_lt_x_gpu(2)
    def test_sequence_num_set_default_pg_gloo(self):
        self._test_sequence_num_set_default_pg(backend="gloo")

    @requires_gloo()
    @skip_if_lt_x_gpu(2)
    def test_sequence_num_set_gloo_new_group(self):
        self._test_sequence_num_set_new_group(backend="gloo")

    @skip_if_lt_x_gpu(2)
    @requires_gloo()
    def test_sequence_num_incremented_gloo_default(self):
        self._test_sequence_num_incremented_default_group("gloo")

    @skip_if_lt_x_gpu(4)
    @requires_gloo()
    def test_sequence_num_incremented_gloo_subgroup(self):
        if self.world_size < 4:
            return unittest.skip("Test requires world_size of at least 4")
        self._test_sequence_num_incremented_subgroup("gloo")

    @requires_gloo()
    def test_gloo_barrier_device_ids(self):
        store = c10d.FileStore(self.file_name, self.world_size)
        c10d.init_process_group(
            backend="gloo", rank=self.rank, world_size=self.world_size, store=store
        )

        with self.assertRaisesRegex(RuntimeError, "device_ids not supported"):
            c10d.barrier(device_ids=[self.rank])


if __name__ == "__main__":
    assert (
        not torch.cuda._initialized
    ), "test_distributed must not have initialized CUDA context on main process"

    run_tests()<|MERGE_RESOLUTION|>--- conflicted
+++ resolved
@@ -216,12 +216,11 @@
         c10d.init_process_group(
             backend="gloo", rank=self.rank, world_size=self.world_size, store=store
         )
-<<<<<<< HEAD
         if with_new_group:
             pg = c10d.new_group(backend="gloo")
         else:
-            _pg = c10d.ProcessGroupGloo(store, self.rank, self.world_size, self.opts())
-            pg = c10d.create_process_group_wrapper(
+            _pg = c10d.ProcessGroupGloo(store, self.rank, self.world_size, self.opts(timeout=timeout))
+            pg = c10d._create_process_group_wrapper(
                 _pg,
                 "unused",
                 store,
@@ -229,17 +228,6 @@
                 self.world_size,
                 timeout=timeout,
             )
-=======
-        _pg = c10d.ProcessGroupGloo(store, self.rank, self.world_size, self.opts(timeout=timeout))
-        pg = c10d._create_process_group_wrapper(
-            _pg,
-            "unused",
-            store,
-            self.rank,
-            self.world_size,
-            timeout=timeout,
-        )
->>>>>>> 82b7bf61
         return pg
 
     def test_collective_hang(self):
