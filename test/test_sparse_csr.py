import torch

torch.set_default_dtype(torch.double)

import functools
import random
import operator
import numpy as np
import warnings
from torch.testing._internal.common_utils import TestCase, run_tests, load_tests

# load_tests from torch.testing._internal.common_utils is used to automatically filter tests for
# sharding on sandcastle. This line silences flake warnings
load_tests = load_tests

class TestSparseCSR(TestCase):
    def gen_sparse_csr(self, shape, nnz):
        total_values = functools.reduce(operator.mul, shape, 1)
        dense = np.random.randn(total_values)
        fills = random.sample(list(range(total_values)), total_values - nnz)

        for f in fills:
            dense[f] = 0
        dense = torch.from_numpy(dense.reshape(shape))

        return dense.to_sparse_csr()

    def setUp(self):
        # These parameters control the various ways we can run the test.
        # We will subclass and override this method to implement CUDA
        # tests
        self.is_cuda = False
        self.device = 'cpu'
        self.index_tensor = lambda *args: torch.tensor(*args, dtype=torch.int32)
        self.value_tensor = lambda *args: torch.tensor(*args, dtype=torch.double)

    def test_csr_layout(self):
        self.assertEqual(str(torch.sparse_csr), 'torch.sparse_csr')
        self.assertEqual(type(torch.sparse_csr), torch.layout)

    def test_sparse_csr_constructor_shape_inference(self):
        crow_indices = [0, 2, 4]
        col_indices = [0, 1, 0, 1]
        values = [1, 2, 3, 4]
        sparse = torch.sparse_csr_tensor(torch.tensor(crow_indices, dtype=torch.int64),
                                         torch.tensor(col_indices, dtype=torch.int64),
                                         torch.tensor(values), dtype=torch.double)
        self.assertEqual(torch.tensor(crow_indices, dtype=torch.int64), sparse.crow_indices())
        self.assertEqual((len(crow_indices) - 1, max(col_indices) + 1), sparse.shape)

    def test_sparse_csr_constructor(self):
        crow_indices = [0, 2, 4]
        col_indices = [0, 1, 0, 1]
        values = [1, 2, 3, 4]

        sparse = torch.sparse_csr_tensor(torch.tensor(crow_indices, dtype=torch.int32),
                                         torch.tensor(col_indices, dtype=torch.int32),
                                         torch.tensor(values), size=(2, 10), dtype=torch.float)

        self.assertEqual((2, 10), sparse.shape)
        self.assertEqual(torch.tensor(crow_indices, dtype=torch.int32), sparse.crow_indices())

    def test_sparse_csr_print(self):
        shape_nnz = [
            ((1000, 10), 10)
        ]

        printed = []
        for shape, nnz in shape_nnz:
            values_shape = torch.Size((nnz,))
            col_indices_shape = torch.Size((nnz,))
            crow_indices_shape = torch.Size((shape[0] + 1,))
            printed.append("# shape: {}".format(torch.Size(shape)))
            printed.append("# nnz: {}".format(nnz))
            printed.append("# crow_indices shape: {}".format(crow_indices_shape))
            printed.append("# col_indices shape: {}".format(col_indices_shape))
            printed.append("# values_shape: {}".format(values_shape))

            x = self.gen_sparse_csr(shape, nnz)

            printed.append("# sparse tensor")
            printed.append(str(x))
            printed.append("# _crow_indices")
            printed.append(str(x.crow_indices()))
            printed.append("# _col_indices")
            printed.append(str(x.col_indices()))
            printed.append("# _values")
            printed.append(str(x.values()))
            printed.append('')

            self.assertEqual(len(printed) > 0, True)

    def test_sparse_csr_from_dense(self):
        sp = torch.tensor([[1, 2], [3, 4]]).to_sparse_csr()
        self.assertEqual(torch.tensor([0, 2, 4], dtype=torch.int64), sp.crow_indices())
        self.assertEqual(torch.tensor([0, 1, 0, 1], dtype=torch.int64), sp.col_indices())
        self.assertEqual(torch.tensor([1, 2, 3, 4], dtype=torch.int64), sp.values())

        dense = torch.tensor([[4, 5, 0], [0, 0, 0], [1, 0, 0]])
        sparse = dense.to_sparse_csr()
        self.assertEqual(torch.tensor([0, 2, 2, 3], dtype=torch.int64), sparse.crow_indices())
        self.assertEqual(torch.tensor([0, 1, 0], dtype=torch.int64), sparse.col_indices())
        self.assertEqual(torch.tensor([4, 5, 1]), sparse.values())

        dense = torch.tensor([[0, 0, 0], [0, 0, 1], [1, 0, 0]])
        sparse = dense.to_sparse_csr()
        self.assertEqual(torch.tensor([0, 0, 1, 2], dtype=torch.int64), sparse.crow_indices())
        self.assertEqual(torch.tensor([2, 0], dtype=torch.int64), sparse.col_indices())
        self.assertEqual(torch.tensor([1, 1]), sparse.values())

        dense = torch.tensor([[2, 2, 2], [2, 2, 2], [2, 2, 2]])
        sparse = dense.to_sparse_csr()
        self.assertEqual(torch.tensor([0, 3, 6, 9], dtype=torch.int64), sparse.crow_indices())
        self.assertEqual(torch.tensor([0, 1, 2] * 3, dtype=torch.int64), sparse.col_indices())
        self.assertEqual(torch.tensor([2] * 9), sparse.values())

<<<<<<< HEAD
    @dtypes(torch.double)
    def test_dense_convert(self, device, dtype):
=======
    def test_dense_convert(self):
>>>>>>> 57de9605
        size = (5, 5)
        dense = torch.randn(size)
        sparse = dense.to_sparse_csr()
        self.assertEqual(sparse.to_dense(), dense)

        size = (4, 6)
        dense = torch.randn(size)
        sparse = dense.to_sparse_csr()
        self.assertEqual(sparse.to_dense(), dense)

        crow_indices = torch.tensor([0, 3, 5])
        col_indices = torch.tensor([0, 1, 2, 0, 1])
        values = torch.tensor([1, 2, 1, 3, 4])
        csr = torch.sparse_csr_tensor(crow_indices, col_indices,
                                      values, dtype=torch.double)
        dense = torch.tensor([[1, 2, 1], [3, 4, 0]], dtype=torch.double)
        self.assertEqual(csr.to_dense(), dense)

    def test_coo_to_csr_convert(self):
        size = (5, 5)
        dense = torch.randn(size)
        sparse_coo = dense.to_sparse()
        sparse_csr = sparse_coo.to_sparse_csr()

        self.assertTrue(sparse_csr.is_sparse_csr)
        self.assertEqual(sparse_csr.to_dense(), dense)

        vec = torch.randn((5, 1))
        coo_product = sparse_coo.matmul(vec)
        csr_product = sparse_csr.matmul(vec)

        self.assertEqual(coo_product, csr_product)

        vec = torch.randn((100, 1))
        index = self.index_tensor([
            [1, 0, 35, 14, 39, 6, 71, 66, 40, 27],
            [92, 31, 62, 50, 22, 65, 89, 74, 56, 34],
        ])
        values = self.value_tensor([1, 2, 3, 4, 5, 6, 7, 8, 9, 10])
        coo = torch.sparse_coo_tensor(index, values, torch.Size([100, 100]))
        csr = coo.to_sparse_csr()

        self.assertEqual(coo.matmul(vec), csr.matmul(vec))

    def test_mkl_matvec_warnings(self):
        if torch.has_mkl:
            sp = torch.sparse_csr_tensor(torch.tensor([0, 2, 4]),
                                         torch.tensor([0, 1, 0, 1]),
                                         torch.tensor([1, 2, 3, 4], dtype=torch.double))
            vec = torch.randn((2, 1))
            with warnings.catch_warnings(record=True) as w:
                sp.matmul(vec)
                self.assertEqual(len(w), 2)

    def test_dense_convert_error(self):
        size = (4, 2, 4)
        dense = torch.randn(size)

        with self.assertRaisesRegex(RuntimeError, "Only 2D"):
            sparse = dense.to_sparse_csr()

    def test_csr_matvec(self):
        side = 100
        csr = self.gen_sparse_csr((side, side), 1000)
        vec = torch.randn(side, dtype=torch.double)

        res = csr.matmul(vec)
        expected = csr.to_dense().matmul(vec)

        self.assertEqual(res, expected)

        bad_vec = torch.randn(side + 10, dtype=torch.double)
        with self.assertRaisesRegex(RuntimeError, "mv: expected"):
            csr.matmul(bad_vec)

    def test_coo_csr_conversion(self):
        size = (5, 5)
        dense = torch.randn(size)
        coo_sparse = dense.to_sparse()
        csr_sparse = coo_sparse.to_sparse_csr()

        self.assertEqual(csr_sparse.to_dense(), dense)

if __name__ == '__main__':
    run_tests()<|MERGE_RESOLUTION|>--- conflicted
+++ resolved
@@ -114,12 +114,7 @@
         self.assertEqual(torch.tensor([0, 1, 2] * 3, dtype=torch.int64), sparse.col_indices())
         self.assertEqual(torch.tensor([2] * 9), sparse.values())
 
-<<<<<<< HEAD
-    @dtypes(torch.double)
-    def test_dense_convert(self, device, dtype):
-=======
     def test_dense_convert(self):
->>>>>>> 57de9605
         size = (5, 5)
         dense = torch.randn(size)
         sparse = dense.to_sparse_csr()
