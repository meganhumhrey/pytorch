import itertools
import os
import pickle
import random
import tempfile
import warnings
import tarfile
import zipfile
import numpy as np
import sys
from unittest import skipIf

import torch
import torch.nn as nn
from torch.testing._internal.common_utils import (TestCase, run_tests)
<<<<<<< HEAD
from torch.utils.data import (
    IterDataPipe, RandomSampler, DataLoader,
    argument_validation, runtime_validation_disabled, runtime_validation
)
=======
from torch.utils.data import \
    (IterDataPipe, MapDataPipe, RandomSampler, DataLoader,
     argument_validation, runtime_validation_disabled, runtime_validation)
>>>>>>> 84452976

from typing import (
    Any, Awaitable, Dict, Generic, Iterator, List, NamedTuple, Optional, Tuple,
    Type, TypeVar, Set, Union
)

import torch.utils.data.datapipes as dp
from torch.utils.data.datapipes.utils.decoder import (
    basichandlers as decoder_basichandlers,
    imagehandler as decoder_imagehandler)

try:
    import torchvision.transforms
    HAS_TORCHVISION = True
except ImportError:
    HAS_TORCHVISION = False
skipIfNoTorchVision = skipIf(not HAS_TORCHVISION, "no torchvision")

try:
    from PIL import Image
    HAS_PIL = True
except ImportError:
    HAS_PIL = False
<<<<<<< HEAD
skipIfNoPIL = skipIf(not HAS_PIL, "no PIL")
=======
skipIfNoPIL = skipIf(not HAS_PIL, "no Pillow")

>>>>>>> 84452976

T_co = TypeVar('T_co', covariant=True)


def create_temp_dir_and_files():
    # The temp dir and files within it will be released and deleted in tearDown().
    # Adding `noqa: P201` to avoid mypy's warning on not releasing the dir handle within this function.
    temp_dir = tempfile.TemporaryDirectory()  # noqa: P201
    temp_dir_path = temp_dir.name
    with tempfile.NamedTemporaryFile(dir=temp_dir_path, delete=False, suffix='.txt') as f:
        temp_file1_name = f.name
    with tempfile.NamedTemporaryFile(dir=temp_dir_path, delete=False, suffix='.byte') as f:
        temp_file2_name = f.name
    with tempfile.NamedTemporaryFile(dir=temp_dir_path, delete=False, suffix='.empty') as f:
        temp_file3_name = f.name

    with open(temp_file1_name, 'w') as f1:
        f1.write('0123456789abcdef')
    with open(temp_file2_name, 'wb') as f2:
        f2.write(b"0123456789abcdef")

    temp_sub_dir = tempfile.TemporaryDirectory(dir=temp_dir_path)  # noqa: P201
    temp_sub_dir_path = temp_sub_dir.name
    with tempfile.NamedTemporaryFile(dir=temp_sub_dir_path, delete=False, suffix='.txt') as f:
        temp_sub_file1_name = f.name
    with tempfile.NamedTemporaryFile(dir=temp_sub_dir_path, delete=False, suffix='.byte') as f:
        temp_sub_file2_name = f.name

    with open(temp_sub_file1_name, 'w') as f1:
        f1.write('0123456789abcdef')
    with open(temp_sub_file2_name, 'wb') as f2:
        f2.write(b"0123456789abcdef")

    return [(temp_dir, temp_file1_name, temp_file2_name, temp_file3_name),
            (temp_sub_dir, temp_sub_file1_name, temp_sub_file2_name)]

class TestIterableDataPipeBasic(TestCase):

    def setUp(self):
        ret = create_temp_dir_and_files()
        self.temp_dir = ret[0][0]
        self.temp_files = ret[0][1:]
        self.temp_sub_dir = ret[1][0]
        self.temp_sub_files = ret[1][1:]

    def tearDown(self):
        try:
            self.temp_sub_dir.cleanup()
            self.temp_dir.cleanup()
        except Exception as e:
            warnings.warn("TestIterableDatasetBasic was not able to cleanup temp dir due to {}".format(str(e)))

    def test_listdirfiles_iterable_datapipe(self):
        temp_dir = self.temp_dir.name
        datapipe = dp.iter.ListDirFiles(temp_dir, '')

        count = 0
        for pathname in datapipe:
            count = count + 1
            self.assertTrue(pathname in self.temp_files)
        self.assertEqual(count, len(self.temp_files))

        count = 0
        datapipe = dp.iter.ListDirFiles(temp_dir, '', recursive=True)
        for pathname in datapipe:
            count = count + 1
            self.assertTrue((pathname in self.temp_files) or (pathname in self.temp_sub_files))
        self.assertEqual(count, len(self.temp_files) + len(self.temp_sub_files))


    def test_loadfilesfromdisk_iterable_datapipe(self):
        # test import datapipe class directly
        from torch.utils.data.datapipes.iter import ListDirFiles, LoadFilesFromDisk

        temp_dir = self.temp_dir.name
        datapipe1 = ListDirFiles(temp_dir, '')
        datapipe2 = LoadFilesFromDisk(datapipe1)

        count = 0
        for rec in datapipe2:
            count = count + 1
            self.assertTrue(rec[0] in self.temp_files)
            self.assertTrue(rec[1].read() == open(rec[0], 'rb').read())
        self.assertEqual(count, len(self.temp_files))


    def test_readfilesfromtar_iterable_datapipe(self):
        temp_dir = self.temp_dir.name
        temp_tarfile_pathname = os.path.join(temp_dir, "test_tar.tar")
        with tarfile.open(temp_tarfile_pathname, "w:gz") as tar:
            tar.add(self.temp_files[0])
            tar.add(self.temp_files[1])
            tar.add(self.temp_files[2])
        datapipe1 = dp.iter.ListDirFiles(temp_dir, '*.tar')
        datapipe2 = dp.iter.LoadFilesFromDisk(datapipe1)
        datapipe3 = dp.iter.ReadFilesFromTar(datapipe2)
        # read extracted files before reaching the end of the tarfile
        count = 0
        for rec, temp_file in zip(datapipe3, self.temp_files):
            count = count + 1
            self.assertEqual(os.path.basename(rec[0]), os.path.basename(temp_file))
            self.assertEqual(rec[1].read(), open(temp_file, 'rb').read())
        self.assertEqual(count, len(self.temp_files))
        # read extracted files after reaching the end of the tarfile
        count = 0
        data_refs = []
        for rec in datapipe3:
            count = count + 1
            data_refs.append(rec)
        self.assertEqual(count, len(self.temp_files))
        for i in range(0, count):
            self.assertEqual(os.path.basename(data_refs[i][0]), os.path.basename(self.temp_files[i]))
            self.assertEqual(data_refs[i][1].read(), open(self.temp_files[i], 'rb').read())


    def test_readfilesfromzip_iterable_datapipe(self):
        temp_dir = self.temp_dir.name
        temp_zipfile_pathname = os.path.join(temp_dir, "test_zip.zip")
        with zipfile.ZipFile(temp_zipfile_pathname, 'w') as myzip:
            myzip.write(self.temp_files[0])
            myzip.write(self.temp_files[1])
            myzip.write(self.temp_files[2])
        datapipe1 = dp.iter.ListDirFiles(temp_dir, '*.zip')
        datapipe2 = dp.iter.LoadFilesFromDisk(datapipe1)
        datapipe3 = dp.iter.ReadFilesFromZip(datapipe2)
        # read extracted files before reaching the end of the zipfile
        count = 0
        for rec, temp_file in zip(datapipe3, self.temp_files):
            count = count + 1
            self.assertEqual(os.path.basename(rec[0]), os.path.basename(temp_file))
            self.assertEqual(rec[1].read(), open(temp_file, 'rb').read())
        self.assertEqual(count, len(self.temp_files))
        # read extracted files before reaching the end of the zipile
        count = 0
        data_refs = []
        for rec in datapipe3:
            count = count + 1
            data_refs.append(rec)
        self.assertEqual(count, len(self.temp_files))
        for i in range(0, count):
            self.assertEqual(os.path.basename(data_refs[i][0]), os.path.basename(self.temp_files[i]))
            self.assertEqual(data_refs[i][1].read(), open(self.temp_files[i], 'rb').read())


    @skipIfNoPIL
    def test_routeddecoder_iterable_datapipe(self):
        temp_dir = self.temp_dir.name
        temp_pngfile_pathname = os.path.join(temp_dir, "test_png.png")
        img = Image.new('RGB', (2, 2), color='red')
        img.save(temp_pngfile_pathname)
        datapipe1 = dp.iter.ListDirFiles(temp_dir, ['*.png', '*.txt'])
        datapipe2 = dp.iter.LoadFilesFromDisk(datapipe1)

        def _helper(dp, channel_first=False):
            for rec in dp:
                ext = os.path.splitext(rec[0])[1]
                if ext == '.png':
                    expected = np.array([[[1., 0., 0.], [1., 0., 0.]], [[1., 0., 0.], [1., 0., 0.]]], dtype=np.single)
                    if channel_first:
                        expected = expected.transpose(2, 0, 1)
                    self.assertEqual(rec[1], expected)
                else:
                    self.assertTrue(rec[1] == open(rec[0], 'rb').read().decode('utf-8'))

        datapipe3 = dp.iter.RoutedDecoder(datapipe2, decoder_imagehandler('rgb'))
        datapipe3.add_handler(decoder_basichandlers)
        _helper(datapipe3)

        datapipe4 = dp.iter.RoutedDecoder(datapipe2)
        _helper(datapipe4, channel_first=True)


    def test_groupbykey_iterable_datapipe(self):
        temp_dir = self.temp_dir.name
        temp_tarfile_pathname = os.path.join(temp_dir, "test_tar.tar")
        file_list = [
            "a.png", "b.png", "c.json", "a.json", "c.png", "b.json", "d.png",
            "d.json", "e.png", "f.json", "g.png", "f.png", "g.json", "e.json",
            "h.txt", "h.json"]
        with tarfile.open(temp_tarfile_pathname, "w:gz") as tar:
            for file_name in file_list:
                file_pathname = os.path.join(temp_dir, file_name)
                with open(file_pathname, 'w') as f:
                    f.write('12345abcde')
                tar.add(file_pathname)

        datapipe1 = dp.iter.ListDirFiles(temp_dir, '*.tar')
        datapipe2 = dp.iter.LoadFilesFromDisk(datapipe1)
        datapipe3 = dp.iter.ReadFilesFromTar(datapipe2)
        datapipe4 = dp.iter.GroupByKey(datapipe3, group_size=2)

        expected_result = [("a.png", "a.json"), ("c.png", "c.json"), ("b.png", "b.json"), ("d.png", "d.json"), (
            "f.png", "f.json"), ("g.png", "g.json"), ("e.png", "e.json"), ("h.json", "h.txt")]

        count = 0
        for rec, expected in zip(datapipe4, expected_result):
            count = count + 1
            self.assertEqual(os.path.basename(rec[0][0]), expected[0])
            self.assertEqual(os.path.basename(rec[1][0]), expected[1])
            self.assertEqual(rec[0][1].read(), b'12345abcde')
            self.assertEqual(rec[1][1].read(), b'12345abcde')
        self.assertEqual(count, 8)


class IDP_NoLen(IterDataPipe):
    def __init__(self, input_dp):
        super().__init__()
        self.input_dp = input_dp

    def __iter__(self):
        for i in self.input_dp:
            yield i


class IDP(IterDataPipe):
    def __init__(self, input_dp):
        super().__init__()
        self.input_dp = input_dp
        self.length = len(input_dp)

    def __iter__(self):
        for i in self.input_dp:
            yield i

    def __len__(self):
        return self.length


class MDP(MapDataPipe):
    def __init__(self, input_dp):
        super().__init__()
        self.input_dp = input_dp
        self.length = len(input_dp)

    def __getitem__(self, index):
        return self.input_dp[index]

    def __len__(self) -> int:
        return self.length


def _fake_fn(data, *args, **kwargs):
    return data

def _fake_filter_fn(data, *args, **kwargs):
    return data >= 5

def _worker_init_fn(worker_id):
    random.seed(123)


class TestFunctionalIterDataPipe(TestCase):

    def test_picklable(self):
        arr = range(10)
        picklable_datapipes: List[Tuple[Type[IterDataPipe], IterDataPipe, Tuple, Dict[str, Any]]] = [
            (dp.iter.Map, IDP(arr), (), {}),
            (dp.iter.Map, IDP(arr), (_fake_fn, (0, ), {'test': True}), {}),
            (dp.iter.Collate, IDP(arr), (), {}),
            (dp.iter.Collate, IDP(arr), (_fake_fn, (0, ), {'test': True}), {}),
            (dp.iter.Filter, IDP(arr), (_fake_filter_fn, (0, ), {'test': True}), {}),
        ]
        for dpipe, input_dp, dp_args, dp_kwargs in picklable_datapipes:
            p = pickle.dumps(dpipe(input_dp, *dp_args, **dp_kwargs))  # type: ignore[call-arg]

        unpicklable_datapipes: List[Tuple[Type[IterDataPipe], IterDataPipe, Tuple, Dict[str, Any]]] = [
            (dp.iter.Map, IDP(arr), (lambda x: x, ), {}),
            (dp.iter.Collate, IDP(arr), (lambda x: x, ), {}),
            (dp.iter.Filter, IDP(arr), (lambda x: x >= 5, ), {}),
        ]
        for dpipe, input_dp, dp_args, dp_kwargs in unpicklable_datapipes:
            with warnings.catch_warnings(record=True) as wa:
                datapipe = dpipe(input_dp, *dp_args, **dp_kwargs)  # type: ignore[call-arg]
                self.assertEqual(len(wa), 1)
                self.assertRegex(str(wa[0].message), r"^Lambda function is not supported for pickle")
                with self.assertRaises(AttributeError):
                    p = pickle.dumps(datapipe)

    def test_concat_datapipe(self):
        input_dp1 = IDP(range(10))
        input_dp2 = IDP(range(5))

        with self.assertRaisesRegex(ValueError, r"Expected at least one DataPipe"):
            dp.iter.Concat()

        with self.assertRaisesRegex(TypeError, r"Expected all inputs to be `IterDataPipe`"):
            dp.iter.Concat(input_dp1, ())  # type: ignore[arg-type]

        concat_dp = input_dp1.concat(input_dp2)
        self.assertEqual(len(concat_dp), 15)
        self.assertEqual(list(concat_dp), list(range(10)) + list(range(5)))

        # Test Reset
        self.assertEqual(list(concat_dp), list(range(10)) + list(range(5)))

        input_dp_nl = IDP_NoLen(range(5))

        concat_dp = input_dp1.concat(input_dp_nl)
        with self.assertRaises(NotImplementedError):
            len(concat_dp)

        self.assertEqual(list(d for d in concat_dp), list(range(10)) + list(range(5)))

    def test_map_datapipe(self):
        input_dp = IDP(range(10))

        def fn(item, dtype=torch.float, *, sum=False):
            data = torch.tensor(item, dtype=dtype)
            return data if not sum else data.sum()

        map_dp = input_dp.map(fn)
        self.assertEqual(len(input_dp), len(map_dp))
        for x, y in zip(map_dp, input_dp):
            self.assertEqual(x, torch.tensor(y, dtype=torch.float))

        map_dp = input_dp.map(fn=fn, fn_args=(torch.int, ), fn_kwargs={'sum': True})
        self.assertEqual(len(input_dp), len(map_dp))
        for x, y in zip(map_dp, input_dp):
            self.assertEqual(x, torch.tensor(y, dtype=torch.int).sum())

        from functools import partial
        map_dp = input_dp.map(partial(fn, dtype=torch.int, sum=True))
        self.assertEqual(len(input_dp), len(map_dp))
        for x, y in zip(map_dp, input_dp):
            self.assertEqual(x, torch.tensor(y, dtype=torch.int).sum())

        input_dp_nl = IDP_NoLen(range(10))
        map_dp_nl = input_dp_nl.map()
        with self.assertRaises(NotImplementedError):
            len(map_dp_nl)
        for x, y in zip(map_dp_nl, input_dp_nl):
            self.assertEqual(x, torch.tensor(y, dtype=torch.float))

    def test_collate_datapipe(self):
        arrs = [[1, 2, 3], [4, 5, 6], [7, 8, 9]]
        input_dp = IDP(arrs)

        def _collate_fn(batch):
            return torch.tensor(sum(batch), dtype=torch.float)

        collate_dp = input_dp.collate(collate_fn=_collate_fn)
        self.assertEqual(len(input_dp), len(collate_dp))
        for x, y in zip(collate_dp, input_dp):
            self.assertEqual(x, torch.tensor(sum(y), dtype=torch.float))

        input_dp_nl = IDP_NoLen(arrs)
        collate_dp_nl = input_dp_nl.collate()
        with self.assertRaises(NotImplementedError):
            len(collate_dp_nl)
        for x, y in zip(collate_dp_nl, input_dp_nl):
            self.assertEqual(x, torch.tensor(y))

    def test_batch_datapipe(self):
        arrs = list(range(10))
        input_dp = IDP(arrs)
        with self.assertRaises(AssertionError):
            input_dp.batch(batch_size=0)

        # Default not drop the last batch
        bs = 3
        batch_dp = input_dp.batch(batch_size=bs)
        self.assertEqual(len(batch_dp), 4)
        for i, batch in enumerate(batch_dp):
            self.assertEqual(len(batch), 1 if i == 3 else bs)
            self.assertEqual(batch, arrs[i * bs: i * bs + len(batch)])

        # Drop the last batch
        bs = 4
        batch_dp = input_dp.batch(batch_size=bs, drop_last=True)
        self.assertEqual(len(batch_dp), 2)
        for i, batch in enumerate(batch_dp):
            self.assertEqual(len(batch), bs)
            self.assertEqual(batch, arrs[i * bs: i * bs + len(batch)])

        input_dp_nl = IDP_NoLen(range(10))
        batch_dp_nl = input_dp_nl.batch(batch_size=2)
        with self.assertRaises(NotImplementedError):
            len(batch_dp_nl)

    def test_bucket_batch_datapipe(self):
        input_dp = IDP(range(20))
        with self.assertRaises(AssertionError):
            input_dp.bucket_batch(batch_size=0)

        input_dp_nl = IDP_NoLen(range(20))
        bucket_dp_nl = input_dp_nl.bucket_batch(batch_size=7)
        with self.assertRaises(NotImplementedError):
            len(bucket_dp_nl)

        # Test Bucket Batch without sort_key
        def _helper(**kwargs):
            arrs = list(range(100))
            random.shuffle(arrs)
            input_dp = IDP(arrs)
            bucket_dp = input_dp.bucket_batch(**kwargs)
            if kwargs["sort_key"] is None:
                # BatchDataset as reference
                ref_dp = input_dp.batch(batch_size=kwargs['batch_size'], drop_last=kwargs['drop_last'])
                for batch, rbatch in zip(bucket_dp, ref_dp):
                    self.assertEqual(batch, rbatch)
            else:
                bucket_size = bucket_dp.bucket_size
                bucket_num = (len(input_dp) - 1) // bucket_size + 1
                it = iter(bucket_dp)
                for i in range(bucket_num):
                    ref = sorted(arrs[i * bucket_size: (i + 1) * bucket_size])
                    bucket: List = []
                    while len(bucket) < len(ref):
                        try:
                            batch = next(it)
                            bucket += batch
                        # If drop last, stop in advance
                        except StopIteration:
                            break
                    if len(bucket) != len(ref):
                        ref = ref[:len(bucket)]
                    # Sorted bucket
                    self.assertEqual(bucket, ref)

        _helper(batch_size=7, drop_last=False, sort_key=None)
        _helper(batch_size=7, drop_last=True, bucket_size_mul=5, sort_key=None)

        # Test Bucket Batch with sort_key
        def _sort_fn(data):
            return data

        _helper(batch_size=7, drop_last=False, bucket_size_mul=5, sort_key=_sort_fn)
        _helper(batch_size=7, drop_last=True, bucket_size_mul=5, sort_key=_sort_fn)

    def test_filter_datapipe(self):
        input_ds = IDP(range(10))

        def _filter_fn(data, val, clip=False):
            if clip:
                return data >= val
            return True

        filter_dp = input_ds.filter(filter_fn=_filter_fn, fn_args=(5, ))
        for data, exp in zip(filter_dp, range(10)):
            self.assertEqual(data, exp)

        filter_dp = input_ds.filter(filter_fn=_filter_fn, fn_kwargs={'val': 5, 'clip': True})
        for data, exp in zip(filter_dp, range(5, 10)):
            self.assertEqual(data, exp)

        with self.assertRaises(NotImplementedError):
            len(filter_dp)

        def _non_bool_fn(data):
            return 1

        filter_dp = input_ds.filter(filter_fn=_non_bool_fn)
        with self.assertRaises(ValueError):
            temp = list(d for d in filter_dp)

    def test_sampler_datapipe(self):
        input_dp = IDP(range(10))
        # Default SequentialSampler
        sampled_dp = dp.iter.Sampler(input_dp)  # type: ignore[var-annotated]
        self.assertEqual(len(sampled_dp), 10)
        for i, x in enumerate(sampled_dp):
            self.assertEqual(x, i)

        # RandomSampler
        random_sampled_dp = dp.iter.Sampler(input_dp, sampler=RandomSampler, sampler_kwargs={'replacement': True})  # type: ignore[var-annotated] # noqa: B950

        # Requires `__len__` to build SamplerDataPipe
        input_dp_nolen = IDP_NoLen(range(10))
        with self.assertRaises(AssertionError):
            sampled_dp = dp.iter.Sampler(input_dp_nolen)

    def test_shuffle_datapipe(self):
        exp = list(range(20))
        input_ds = IDP(exp)

        with self.assertRaises(AssertionError):
            shuffle_dp = input_ds.shuffle(buffer_size=0)

        for bs in (5, 20, 25):
            shuffle_dp = input_ds.shuffle(buffer_size=bs)
            self.assertEqual(len(shuffle_dp), len(input_ds))

            random.seed(123)
            res = list(d for d in shuffle_dp)
            self.assertEqual(sorted(res), exp)

            # Test Deterministic
            for num_workers in (0, 1):
                random.seed(123)
                dl = DataLoader(shuffle_dp, num_workers=num_workers, worker_init_fn=_worker_init_fn)
                dl_res = list(d for d in dl)
                self.assertEqual(res, dl_res)

        shuffle_dp_nl = IDP_NoLen(range(20)).shuffle(buffer_size=5)
        with self.assertRaises(NotImplementedError):
            len(shuffle_dp_nl)

    @skipIfNoTorchVision
    def test_transforms_datapipe(self):
        torch.set_default_dtype(torch.float)
        # A sequence of numpy random numbers representing 3-channel images
        w = h = 32
        inputs = [np.random.randint(0, 255, (h, w, 3), dtype=np.uint8) for i in range(10)]
        tensor_inputs = [torch.tensor(x, dtype=torch.float).permute(2, 0, 1) / 255. for x in inputs]

        input_dp = IDP(inputs)
        # Raise TypeError for python function
        with self.assertRaisesRegex(TypeError, r"`transforms` are required to be"):
            input_dp.transforms(_fake_fn)

        # transforms.Compose of several transforms
        transforms = torchvision.transforms.Compose([
            torchvision.transforms.ToTensor(),
            torchvision.transforms.Pad(1, fill=1, padding_mode='constant'),
        ])
        tsfm_dp = input_dp.transforms(transforms)
        self.assertEqual(len(tsfm_dp), len(input_dp))
        for tsfm_data, input_data in zip(tsfm_dp, tensor_inputs):
            self.assertEqual(tsfm_data[:, 1:(h + 1), 1:(w + 1)], input_data)

        # nn.Sequential of several transforms (required to be instances of nn.Module)
        input_dp = IDP(tensor_inputs)
        transforms = nn.Sequential(
            torchvision.transforms.Pad(1, fill=1, padding_mode='constant'),
        )
        tsfm_dp = input_dp.transforms(transforms)
        self.assertEqual(len(tsfm_dp), len(input_dp))
        for tsfm_data, input_data in zip(tsfm_dp, tensor_inputs):
            self.assertEqual(tsfm_data[:, 1:(h + 1), 1:(w + 1)], input_data)

        # Single transform
        input_dp = IDP_NoLen(inputs)  # type: ignore[assignment]
        transform = torchvision.transforms.ToTensor()
        tsfm_dp = input_dp.transforms(transform)
        with self.assertRaises(NotImplementedError):
            len(tsfm_dp)
        for tsfm_data, input_data in zip(tsfm_dp, tensor_inputs):
            self.assertEqual(tsfm_data, input_data)

    def test_zip_datapipe(self):
        with self.assertRaises(TypeError):
            dp.iter.Zip(IDP(range(10)), list(range(10)))  # type: ignore[arg-type]

        zipped_dp = dp.iter.Zip(IDP(range(10)), IDP_NoLen(range(5)))  # type: ignore[var-annotated]
        with self.assertRaises(NotImplementedError):
            len(zipped_dp)
        exp = list((i, i) for i in range(5))
        self.assertEqual(list(d for d in zipped_dp), exp)

        zipped_dp = dp.iter.Zip(IDP(range(10)), IDP(range(5)))
        self.assertEqual(len(zipped_dp), 5)
        self.assertEqual(list(zipped_dp), exp)
        # Reset
        self.assertEqual(list(zipped_dp), exp)


class TestFunctionalMapDataPipe(TestCase):
    def test_picklable(self):
        arr = range(10)
        picklable_datapipes: List[
            Tuple[Type[MapDataPipe], MapDataPipe, Tuple, Dict[str, Any]]
        ] = [
            (dp.map.Map, MDP(arr), (), {}),
            (dp.map.Map, MDP(arr), (_fake_fn, (0,), {'test': True}), {}),
        ]
        for dpipe, input_dp, dp_args, dp_kwargs in picklable_datapipes:
            p = pickle.dumps(dpipe(input_dp, *dp_args, **dp_kwargs))  # type: ignore[call-arg]

        unpicklable_datapipes: List[
            Tuple[Type[MapDataPipe], MapDataPipe, Tuple, Dict[str, Any]]
        ] = [
            (dp.map.Map, MDP(arr), (lambda x: x,), {}),
        ]
        for dpipe, input_dp, dp_args, dp_kwargs in unpicklable_datapipes:
            with warnings.catch_warnings(record=True) as wa:
                datapipe = dpipe(input_dp, *dp_args, **dp_kwargs)  # type: ignore[call-arg]
                self.assertEqual(len(wa), 1)
                self.assertRegex(
                    str(wa[0].message), r"^Lambda function is not supported for pickle"
                )
                with self.assertRaises(AttributeError):
                    p = pickle.dumps(datapipe)

    def test_map_datapipe(self):
        arr = range(10)
        input_dp = MDP(arr)

        def fn(item, dtype=torch.float, *, sum=False):
            data = torch.tensor(item, dtype=dtype)
            return data if not sum else data.sum()

        map_dp = input_dp.map(fn)
        self.assertEqual(len(input_dp), len(map_dp))
        for index in arr:
            self.assertEqual(
                map_dp[index], torch.tensor(input_dp[index], dtype=torch.float)
            )

        map_dp = input_dp.map(fn=fn, fn_args=(torch.int,), fn_kwargs={'sum': True})
        self.assertEqual(len(input_dp), len(map_dp))
        for index in arr:
            self.assertEqual(
                map_dp[index], torch.tensor(input_dp[index], dtype=torch.int).sum()
            )

        from functools import partial

        map_dp = input_dp.map(partial(fn, dtype=torch.int, sum=True))
        self.assertEqual(len(input_dp), len(map_dp))
        for index in arr:
            self.assertEqual(
                map_dp[index], torch.tensor(input_dp[index], dtype=torch.int).sum()
            )


# Metaclass conflict for Python 3.6
# Multiple inheritance with NamedTuple is not supported for Python 3.9
_generic_namedtuple_allowed = sys.version_info >= (3, 7) and sys.version_info < (3, 9)
if _generic_namedtuple_allowed:
    class InvalidData(Generic[T_co], NamedTuple):
        name: str
        data: T_co


class TestTyping(TestCase):
    def test_subtype(self):
        from torch.utils.data._typing import issubtype

        basic_type = (int, str, bool, float, complex,
                      list, tuple, dict, set, T_co)
        for t in basic_type:
            self.assertTrue(issubtype(t, t))
            self.assertTrue(issubtype(t, Any))
            if t == T_co:
                self.assertTrue(issubtype(Any, t))
            else:
                self.assertFalse(issubtype(Any, t))
        for t1, t2 in itertools.product(basic_type, basic_type):
            if t1 == t2 or t2 == T_co:
                self.assertTrue(issubtype(t1, t2))
            else:
                self.assertFalse(issubtype(t1, t2))

        T = TypeVar('T', int, str)
        S = TypeVar('S', bool, Union[str, int], Tuple[int, T])  # type: ignore[valid-type]
        types = ((int, Optional[int]),
                 (List, Union[int, list]),
                 (Tuple[int, str], S),
                 (Tuple[int, str], tuple),
                 (T, S),
                 (S, T_co),
                 (T, Union[S, Set]))
        for sub, par in types:
            self.assertTrue(issubtype(sub, par))
            self.assertFalse(issubtype(par, sub))

        subscriptable_types = {
            List: 1,
            Tuple: 2,  # use 2 parameters
            Set: 1,
            Dict: 2,
        }
        for subscript_type, n in subscriptable_types.items():
            for ts in itertools.combinations(types, n):
                subs, pars = zip(*ts)
                sub = subscript_type[subs]  # type: ignore[index]
                par = subscript_type[pars]  # type: ignore[index]
                self.assertTrue(issubtype(sub, par))
                self.assertFalse(issubtype(par, sub))
                # Non-recursive check
                self.assertTrue(issubtype(par, sub, recursive=False))

    def test_issubinstance(self):
        from torch.utils.data._typing import issubinstance

        basic_data = (1, '1', True, 1., complex(1., 0.))
        basic_type = (int, str, bool, float, complex)
        S = TypeVar('S', bool, Union[str, int])
        for d in basic_data:
            self.assertTrue(issubinstance(d, Any))
            self.assertTrue(issubinstance(d, T_co))
            if type(d) in (bool, int, str):
                self.assertTrue(issubinstance(d, S))
            else:
                self.assertFalse(issubinstance(d, S))
            for t in basic_type:
                if type(d) == t:
                    self.assertTrue(issubinstance(d, t))
                else:
                    self.assertFalse(issubinstance(d, t))
        # list/set
        dt = (([1, '1', 2], List), (set({1, '1', 2}), Set))
        for d, t in dt:
            self.assertTrue(issubinstance(d, t))
            self.assertTrue(issubinstance(d, t[T_co]))  # type: ignore[index]
            self.assertFalse(issubinstance(d, t[int]))  # type: ignore[index]

        # dict
        d = dict({'1': 1, '2': 2.})
        self.assertTrue(issubinstance(d, Dict))
        self.assertTrue(issubinstance(d, Dict[str, T_co]))
        self.assertFalse(issubinstance(d, Dict[str, int]))

        # tuple
        d = (1, '1', 2)
        self.assertTrue(issubinstance(d, Tuple))
        self.assertTrue(issubinstance(d, Tuple[int, str, T_co]))
        self.assertFalse(issubinstance(d, Tuple[int, Any]))
        self.assertFalse(issubinstance(d, Tuple[int, int, int]))

    # Static checking annotation
    def test_compile_time(self):
        with self.assertRaisesRegex(TypeError, r"Expected 'Iterator' as the return"):
            class InvalidDP1(IterDataPipe[int]):
                def __iter__(self) -> str:  # type: ignore[misc, override]
                    yield 0

        with self.assertRaisesRegex(TypeError, r"Expected return type of '__iter__'"):
            class InvalidDP2(IterDataPipe[Tuple]):
                def __iter__(self) -> Iterator[int]:  # type: ignore[override]
                    yield 0

        with self.assertRaisesRegex(TypeError, r"Expected return type of '__iter__'"):
            class InvalidDP3(IterDataPipe[Tuple[int, str]]):
                def __iter__(self) -> Iterator[tuple]:  # type: ignore[override]
                    yield (0, )

        if _generic_namedtuple_allowed:
            with self.assertRaisesRegex(TypeError, r"is not supported by Python typing"):
                class InvalidDP4(IterDataPipe["InvalidData[int]"]):  # type: ignore[type-arg, misc]
                    pass

        class DP1(IterDataPipe[Tuple[int, str]]):
            def __init__(self, length):
                self.length = length

            def __iter__(self) -> Iterator[Tuple[int, str]]:
                for d in range(self.length):
                    yield d, str(d)

        self.assertTrue(issubclass(DP1, IterDataPipe))
        dp1 = DP1(10)
        self.assertTrue(DP1.type.issubtype(dp1.type) and dp1.type.issubtype(DP1.type))
        dp2 = DP1(5)
        self.assertEqual(dp1.type, dp2.type)

        with self.assertRaisesRegex(TypeError, r"is not a generic class"):
            class InvalidDP5(DP1[tuple]):  # type: ignore[type-arg]
                def __iter__(self) -> Iterator[tuple]:  # type: ignore[override]
                    yield (0, )

        class DP2(IterDataPipe[T_co]):
            def __iter__(self) -> Iterator[T_co]:
                for d in range(10):
                    yield d  # type: ignore[misc]

        self.assertTrue(issubclass(DP2, IterDataPipe))
        dp1 = DP2()  # type: ignore[assignment]
        self.assertTrue(DP2.type.issubtype(dp1.type) and dp1.type.issubtype(DP2.type))
        dp2 = DP2()  # type: ignore[assignment]
        self.assertEqual(dp1.type, dp2.type)

        class DP3(IterDataPipe[Tuple[T_co, str]]):
            r""" DataPipe without fixed type with __init__ function"""
            def __init__(self, datasource):
                self.datasource = datasource

            def __iter__(self) -> Iterator[Tuple[T_co, str]]:
                for d in self.datasource:
                    yield d, str(d)

        self.assertTrue(issubclass(DP3, IterDataPipe))
        dp1 = DP3(range(10))  # type: ignore[assignment]
        self.assertTrue(DP3.type.issubtype(dp1.type) and dp1.type.issubtype(DP3.type))
        dp2 = DP3(5)  # type: ignore[assignment]
        self.assertEqual(dp1.type, dp2.type)

        class DP4(IterDataPipe[tuple]):
            r""" DataPipe without __iter__ annotation"""
            def __iter__(self):
                raise NotImplementedError

        self.assertTrue(issubclass(DP4, IterDataPipe))
        dp = DP4()
        self.assertTrue(dp.type.param == tuple)

        class DP5(IterDataPipe):
            r""" DataPipe without type annotation"""
            def __iter__(self) -> Iterator[str]:
                raise NotImplementedError

        self.assertTrue(issubclass(DP5, IterDataPipe))
        dp = DP5()  # type: ignore[assignment]
        from torch.utils.data._typing import issubtype
        self.assertTrue(issubtype(dp.type.param, Any) and issubtype(Any, dp.type.param))

        class DP6(IterDataPipe[int]):
            r""" DataPipe with plain Iterator"""
            def __iter__(self) -> Iterator:
                raise NotImplementedError

        self.assertTrue(issubclass(DP6, IterDataPipe))
        dp = DP6()  # type: ignore[assignment]
        self.assertTrue(dp.type.param == int)

        class DP7(IterDataPipe[Awaitable[T_co]]):
            r""" DataPipe with abstract base class"""

        self.assertTrue(issubclass(DP6, IterDataPipe))
        self.assertTrue(DP7.type.param == Awaitable[T_co])

        class DP8(DP7[str]):
            r""" DataPipe subclass from a DataPipe with abc type"""

        self.assertTrue(issubclass(DP8, IterDataPipe))
        self.assertTrue(DP8.type.param == Awaitable[str])


    def test_construct_time(self):
        class DP0(IterDataPipe[Tuple]):
            @argument_validation
            def __init__(self, dp: IterDataPipe):
                self.dp = dp

            def __iter__(self) -> Iterator[Tuple]:
                for d in self.dp:
                    yield d, str(d)

        class DP1(IterDataPipe[int]):
            @argument_validation
            def __init__(self, dp: IterDataPipe[Tuple[int, str]]):
                self.dp = dp

            def __iter__(self) -> Iterator[int]:
                for a, b in self.dp:
                    yield a

        # Non-DataPipe input with DataPipe hint
        datasource = [(1, '1'), (2, '2'), (3, '3')]
        with self.assertRaisesRegex(TypeError, r"Expected argument 'dp' as a IterDataPipe"):
            dp = DP0(datasource)

        dp = DP0(IDP(range(10)))
        with self.assertRaisesRegex(TypeError, r"Expected type of argument 'dp' as a subtype"):
            dp = DP1(dp)

    def test_runtime(self):
        class DP(IterDataPipe[Tuple[int, T_co]]):
            def __init__(self, datasource):
                self.ds = datasource

            @runtime_validation
            def __iter__(self) -> Iterator[Tuple[int, T_co]]:
                for d in self.ds:
                    yield d

        dss = ([(1, '1'), (2, '2')],
               [(1, 1), (2, '2')])
        for ds in dss:
            dp = DP(ds)  # type: ignore[var-annotated]
            self.assertEqual(list(d for d in dp), ds)
            # Reset __iter__
            self.assertEqual(list(d for d in dp), ds)

        dss = ([(1, 1), ('2', 2)],  # type: ignore[assignment, list-item]
               [[1, '1'], [2, '2']],  # type: ignore[list-item]
               [1, '1', 2, '2'])
        for ds in dss:
            dp = DP(ds)
            with self.assertRaisesRegex(RuntimeError, r"Expected an instance of subtype"):
                list(d for d in dp)

            with runtime_validation_disabled():
                self.assertEqual(list(d for d in dp), ds)
                with runtime_validation_disabled():
                    self.assertEqual(list(d for d in dp), ds)

            with self.assertRaisesRegex(RuntimeError, r"Expected an instance of subtype"):
                list(d for d in dp)


if __name__ == '__main__':
    run_tests()<|MERGE_RESOLUTION|>--- conflicted
+++ resolved
@@ -13,16 +13,10 @@
 import torch
 import torch.nn as nn
 from torch.testing._internal.common_utils import (TestCase, run_tests)
-<<<<<<< HEAD
 from torch.utils.data import (
-    IterDataPipe, RandomSampler, DataLoader,
+    IterDataPipe, MapDataPipe, RandomSampler, DataLoader,
     argument_validation, runtime_validation_disabled, runtime_validation
 )
-=======
-from torch.utils.data import \
-    (IterDataPipe, MapDataPipe, RandomSampler, DataLoader,
-     argument_validation, runtime_validation_disabled, runtime_validation)
->>>>>>> 84452976
 
 from typing import (
     Any, Awaitable, Dict, Generic, Iterator, List, NamedTuple, Optional, Tuple,
@@ -46,12 +40,8 @@
     HAS_PIL = True
 except ImportError:
     HAS_PIL = False
-<<<<<<< HEAD
-skipIfNoPIL = skipIf(not HAS_PIL, "no PIL")
-=======
 skipIfNoPIL = skipIf(not HAS_PIL, "no Pillow")
 
->>>>>>> 84452976
 
 T_co = TypeVar('T_co', covariant=True)
 
