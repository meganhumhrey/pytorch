--- conflicted
+++ resolved
@@ -15,13 +15,8 @@
 from torch.testing import \
     (make_non_contiguous, _dispatch_dtypes, floating_types, floating_types_and,
      floating_and_complex_types, floating_and_complex_types_and,
-<<<<<<< HEAD
      all_types_and_complex_and, all_types_and, all_types_and_complex, all_types,
-     integral_types)
-=======
-     all_types_and_complex_and, all_types_and, all_types_and_complex,
-     integral_types_and)
->>>>>>> f8c81059
+     integral_types_and, integral_types)
 from torch.testing._internal.common_device_type import \
     (skipIf, skipCUDAIfNoMagma, skipCPUIfNoLapack, skipCPUIfNoMkl,
      skipCUDAIfRocm, expectedAlertNondeterministic, precisionOverride,)
