--- conflicted
+++ resolved
@@ -709,12 +709,6 @@
 # TODO: Remove me once https://bugs.python.org/issue42666 is resolved
 def make_global(*args):
     for arg in args:
-<<<<<<< HEAD
-        if isinstance(arg, torch.jit._script.ScriptClassWrapper):
-            arg = arg.get_wrapped_class()
-
-        setattr(sys.modules[arg.__module__], arg.__name__, arg)
-=======
         setattr(sys.modules[arg.__module__], arg.__name__, arg)
 
 # Helper function to eval Python3 code without causing a syntax error for
@@ -730,5 +724,4 @@
         assert isinstance(loader, Loader)  # Assert type to meet MyPy requriement
         loader.exec_module(module)
         fn = getattr(module, fn_name)
-        return fn
->>>>>>> 26419815
+        return fn