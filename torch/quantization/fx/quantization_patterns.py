import torch
from torch.fx import GraphModule
from torch.fx.graph import (
    Node,
    Graph,
)
import torch.nn.quantized as nnq
import torch.nn.quantized.dynamic as nnqd
from torch.quantization import (
    default_affine_fixed_qparams_fake_quant,
    default_symmetric_fixed_qparams_fake_quant,
)

from ..quantization_mappings import (
    get_static_quant_module_class,
    get_dynamic_quant_module_class,
    get_quantized_operator,
)
from ..utils import (
    get_swapped_custom_module_class,
    activation_is_statically_quantized,
    activation_is_int8_quantized,
    weight_is_statically_quantized,
    get_qconfig_dtypes,
    activation_dtype,
)

from ..quantize import (
    is_activation_post_process,
)

from .pattern_utils import (
    register_quant_pattern,
    get_default_output_activation_post_process_map,
    Pattern,
)

from .utils import (
    _parent_name,
    all_node_args_have_no_tensors,
    quantize_node,
    get_per_tensor_qparams,
    get_linear_prepack_op_for_dtype,
    create_qparam_nodes,
    get_qconv_prepack_op,
    get_qconv_op,
)

from .qconfig_utils import QConfigAny

from abc import ABC, abstractmethod
import operator
import warnings

from typing import Any, Callable, Dict, Union, Optional, Tuple, List

# -------------------------
# Pattern Registrations
# -------------------------

# 1. Post Training Static Quantization and Quantization Aware Training Patterns

# Base Pattern Handler
class QuantizeHandler(ABC):
    """ Base handler class for the quantizer patterns
    """
    def __init__(self, node: Node, modules: Dict[str, torch.nn.Module]):
        """ Records pattern information in __init__, which will be used
        in convert
        """
        # this is an indicator of whether all the inputs are Node or not
        # since some op might be quantized differently depending on whether
        # all inputs are tensors or not, e.g. add/mul
        self.num_tensor_args = len(node.args)
        self.all_node_args_are_tensors = True
        # the last node of the matched pattern
        self.last_node = node

    def _maybe_get_last_node_only_observer(
        self,
        modules: Dict[str, torch.nn.Module]
    ) -> Optional[torch.nn.Module]:
        """
        If the last node of the pattern is observed, return the observer
        instance. Otherwise, return None.
        """
        for maybe_obs_node, _ in self.last_node.users.items():
            if maybe_obs_node.op == 'call_module':
                maybe_obs = modules[str(maybe_obs_node.target)]
                if is_activation_post_process(maybe_obs):
                    return maybe_obs
        return None


    def input_output_observed(self) -> bool:
        """
        Returns True if the pattern matched to this qhandler could be
        be observed, and False it it should not be observed.
        """
        return True

    def should_insert_observer_for_output(
        self,
        qconfig: Any,
        model_is_training: bool,
    ) -> bool:
        """
        Returns true if an observer should be inserted for the output of
        the pattern matched to this QuantizeHandler instance during the
        prepare step.
        """
        # TODO(future PR): potentially clean up and deduplicate these
        # mappings.
        return self.all_node_args_are_tensors and self.input_output_observed()

    def should_mark_output_quantized_from_input_quantized_status(
        self,
        qconfig: QConfigAny
    ) -> bool:
        """
        Returns true if after convert, the output of the matched pattern is
        quantized iff the first input is also quantized.
        """
        return False

    def get_activation_ctr(
        self,
        qconfig: Any,
        pattern: Pattern,
    ) -> Optional[Callable]:
        """
        Returns the constructor for the activation observer which should be
        used for the pattern matched to this handler. Some handlers override
        this to a different value than what is specified in the qconfig.
        """
        return qconfig.activation


    @abstractmethod
    def convert(self,
                node: Node,
                qconfig: QConfigAny,
                modules: Dict[str, torch.nn.Module],
                quantized_graph: Graph,
                node_name_to_scope: Dict[str, Tuple[str, type]],
                load_arg: Callable,
                is_reference: bool = False,
                convert_custom_config_dict: Dict[str, Any] = None) -> Node:
        """ Convert the given node to a quantized node and insert
        it to the quantized graph
        """
        return NotImplemented


# Binary op configs

# Supported combinations are:
# quant_type | activation (compute_type) | weight
#  static       quint8                      qint8

# tuple (activation_dtype, weight_dtype, compute_dtype)
# these are supported types for common binary ops like add/mul etc.
binary_op_all_dtypes = [
    (torch.quint8, torch.qint8, None),
    (torch.float16, torch.float16, None),
]
binary_op_float16_dtypes = [
    (torch.float16, torch.float16, None)
]
binary_op_int8_dtypes = [
    (torch.quint8, torch.qint8, None),
]
binary_op_supported_dtypes : Dict[Union[Callable, str], List[Tuple[torch.dtype, torch.dtype, None]]] = {
    operator.add: binary_op_all_dtypes,
    torch.add: binary_op_all_dtypes,
    operator.mul: binary_op_all_dtypes,
    torch.mul: binary_op_all_dtypes,
    torch.bmm: binary_op_float16_dtypes,
    torch.sub: binary_op_float16_dtypes,
    operator.sub: binary_op_float16_dtypes,
    torch.div: binary_op_float16_dtypes,
    operator.truediv: binary_op_float16_dtypes,
    torch.sum: binary_op_float16_dtypes
}
binary_reference_op_supported_dtypes : Dict[Union[Callable, str], List[Tuple[torch.dtype, torch.dtype, None]]] = {
    torch.bmm: binary_op_int8_dtypes,
}


@register_quant_pattern(operator.add)
@register_quant_pattern(operator.sub)
@register_quant_pattern(operator.mul)
@register_quant_pattern(operator.truediv)
@register_quant_pattern(torch.add)
@register_quant_pattern(torch.sub)
@register_quant_pattern(torch.mul)
@register_quant_pattern(torch.div)
@register_quant_pattern(torch.sum)
@register_quant_pattern(torch.bmm)
@register_quant_pattern((torch.nn.ReLU, operator.add))
@register_quant_pattern((torch.nn.ReLU, operator.mul))
@register_quant_pattern((torch.nn.ReLU, torch.add))
@register_quant_pattern((torch.nn.ReLU, torch.mul))
@register_quant_pattern((torch.nn.functional.relu, operator.add))
@register_quant_pattern((torch.nn.functional.relu, operator.mul))
@register_quant_pattern((torch.nn.functional.relu, torch.add))
@register_quant_pattern((torch.nn.functional.relu, torch.mul))
class BinaryOpQuantizeHandler(QuantizeHandler):
    def __init__(
            self,
            node: Node,
            modules: Dict[str, torch.nn.Module]):
        super().__init__(node, modules)
        self.relu_node = None
        if (node.op == 'call_function' and node.target is torch.nn.functional.relu) or \
           (node.op == 'call_module' and isinstance(modules[str(node.target)], torch.nn.ReLU)):
            self.relu_node = node
            node = node.args[0]  # type: ignore[assignment]
        self.binary_op_node = node
        self.binary_op = node.target

        # determine how many of the first two args are Tensors (versus scalars)
        # this distinguishes things like "x + y" from "x + 2" or "2 + x"
        self.num_tensor_args = 0
        cache_for_no_tensor_check: Dict[Node, bool] = dict()
        for arg_idx in range(len(self.binary_op_node.args)):
            arg = self.binary_op_node.args[arg_idx]
            if isinstance(arg, Node) and (not all_node_args_have_no_tensors(arg, modules, cache_for_no_tensor_check)):
                self.num_tensor_args += 1
        self.all_node_args_are_tensors = \
            (self.num_tensor_args == len(self.binary_op_node.args))

        qbin_op_mapping: Dict[Union[Callable, str], Callable] = {
            operator.add: torch.ops.quantized.add,
            torch.add: torch.ops.quantized.add,
            operator.mul: torch.ops.quantized.mul,
            torch.mul: torch.ops.quantized.mul,
        }
        qbin_relu_op_mapping: Dict[Union[Callable, str], Callable] = {
            operator.add: torch.ops.quantized.add_relu,
            torch.add: torch.ops.quantized.add_relu,
            operator.mul: torch.ops.quantized.mul_relu,
            torch.mul: torch.ops.quantized.mul_relu,
        }
        # corresponding quantized op
        self.quantized_binary_op: Optional[Callable] = None
        if self.binary_op in qbin_op_mapping:
            self.quantized_binary_op = qbin_relu_op_mapping[self.binary_op] \
                if self.relu_node is not None \
                else qbin_op_mapping[self.binary_op]

    def should_insert_observer_for_output(
        self,
        qconfig: Any,
        model_is_training: bool,
    ) -> bool:
        """
        Returns true if an observer should be inserted for the output of
        the pattern matched to this QuantizeHandler instance during the
        prepare step.
        """
        if self.num_tensor_args == 1:
            return activation_dtype(qconfig) == torch.float16
        elif self.all_node_args_are_tensors and self.input_output_observed():
            return True
        else:
            return False

    def input_output_observed(self):
        # for x + y where x and y are scalars, we do not observe anything
        return self.num_tensor_args > 0

    def convert(self,
                node: Node,
                qconfig: QConfigAny,
                modules: Dict[str, torch.nn.Module],
                quantized_graph: Graph,
                node_name_to_scope: Dict[str, Tuple[str, type]],
                load_arg: Callable,
                is_reference: bool = False,
                convert_custom_config_dict: Dict[str, Any] = None) -> Node:

        if self.num_tensor_args == 0:
            # example: x + y, when x and y are scalars
            return quantized_graph.node_copy(
                node, load_arg(quantized=None))

        dtypes = get_qconfig_dtypes(qconfig)

        if is_reference and self.binary_op in binary_reference_op_supported_dtypes and \
                dtypes in binary_reference_op_supported_dtypes[self.binary_op]:
            if dtypes in binary_op_int8_dtypes:
                args = load_arg(quantized=[0, 1])(node.args)
                args = load_arg(quantized=False)(node.args)
                kwargs = load_arg(quantized=False)(node.kwargs)
                op_out = quantized_graph.node_copy(node, load_arg(quantized=False))
                activation_post_process = \
                    self._maybe_get_last_node_only_observer(modules)
                assert activation_post_process is not None
                return quantize_node(
                    op_out, activation_post_process,
                    node, modules, quantized_graph, node_name_to_scope, is_input=False)
            else:
                warnings.warn(
                    "No implementation found for dtype combination: {}"
                    "for op {} with is_reference={} despite it being listed as supported"
                    "this should not happen".format(dtypes, self.binary_op, is_reference))
                return quantized_graph.node_copy(node, load_arg(quantized=False))
        elif not is_reference and self.binary_op in binary_op_supported_dtypes and \
                dtypes in binary_op_supported_dtypes[self.binary_op]:
            if dtypes in [(torch.quint8, torch.qint8, None)]:
                assert self.quantized_binary_op is not None
                if self.num_tensor_args == 1:
                    # add/mul scalar
                    first_arg = self.binary_op_node.args[0]
                    cache_for_no_tensor_check: Dict[Node, bool] = dict()
                    if isinstance(first_arg, Node) and (
                            not all_node_args_have_no_tensors(
                                first_arg, modules, cache_for_no_tensor_check)):
                        quantized_index = 0
                    else:
                        quantized_index = 1

                    return quantized_graph.create_node(
                        'call_function', self.quantized_binary_op,
                        load_arg(quantized=[quantized_index])(self.binary_op_node.args), self.binary_op_node.kwargs)
                else:
                    activation_post_process = \
                        self._maybe_get_last_node_only_observer(modules)
                    assert activation_post_process is not None
                    scale, zero_point = activation_post_process.calculate_qparams()  # type: ignore[operator]
                    scale = float(scale)
                    zero_point = int(zero_point)
<<<<<<< HEAD
                    scale_arg, zero_point_arg = create_qparam_nodes(node.name, scale, zero_point, modules, quantized_graph, node_name_to_scope)
=======
                    scale_arg, zero_point_arg = \
                        create_qparam_nodes(
                            quantizer, node.name, scale, zero_point, modules,
                            quantized_graph, node_name_to_scope)
>>>>>>> e77c784b
                    kwargs = {**self.binary_op_node.kwargs}
                    add_args = (*load_arg(quantized=True)(self.binary_op_node.args), scale_arg, zero_point_arg)
                    op = quantized_graph.create_node(
                        'call_function', self.quantized_binary_op, add_args, kwargs)
                    return op
            else:
                assert dtypes == (torch.float16, torch.float16, None)
                # TODO (refactor) this is duplicated, maybe have a helper function
                if self.relu_node:
                    op_out = quantized_graph.node_copy(self.binary_op_node, load_arg(quantized=False))
                    relu_args = [op_out]
                    relu_args.extend(load_arg(quantized=False)(self.relu_node.args[1:]))
                    relu_kwargs = load_arg(quantized=False)(self.relu_node.kwargs)
                    op_out = quantized_graph.create_node(
                        "call_function", torch.nn.functional.relu, tuple(relu_args), relu_kwargs)
                else:
                    op_out = quantized_graph.node_copy(node, load_arg(quantized=False))
                return quantized_graph.create_node(
                    "call_method", "to", (op_out, torch.float16,), {}
                )
        else:
            # leave the op unquantized if the dtype,reference combination is not supported
            warnings.warn(
                "dtype combination: {} is not "
                "supported by {} for is_reference={}. "
                "Supported non-reference dtype combinations are: {} "
                "Supported reference dtype combinations are: {}"
                "".format(dtypes,
                          self.binary_op,
                          is_reference,
                          binary_op_supported_dtypes[self.binary_op],
                          (
                              [] if self.binary_op not in binary_reference_op_supported_dtypes.keys()
                              else binary_reference_op_supported_dtypes[self.binary_op]
                          )
                          )
            )
            if self.relu_node:
                op_out = quantized_graph.node_copy(self.binary_op_node, load_arg(quantized=False))
                relu_args = [op_out]
                relu_args.extend(load_arg(quantized=False)(self.relu_node.args[1:]))
                relu_kwargs = load_arg(quantized=False)(self.relu_node.kwargs)
                return quantized_graph.create_node(
                    "call_function", torch.nn.functional.relu, tuple(relu_args), relu_kwargs)
            else:
                return quantized_graph.node_copy(node, load_arg(quantized=False))


@register_quant_pattern(torch.cat)
class CatQuantizeHandler(QuantizeHandler):
    def convert(self,
                node: Node,
                qconfig: QConfigAny,
                modules: Dict[str, torch.nn.Module],
                quantized_graph: Graph,
                node_name_to_scope: Dict[str, Tuple[str, type]],
                load_arg: Callable,
                is_reference: bool = False,
                convert_custom_config_dict: Dict[str, Any] = None) -> Node:
        if not self.all_node_args_are_tensors:
            return NotImplemented
        return quantized_graph.node_copy(node, load_arg(quantized=True))

# handle conv, maybe followed by relu
# NB: matching order is reversed, that is we match from the bottom of this list to the beginning
@register_quant_pattern(torch.nn.Conv1d)
@register_quant_pattern(torch.nn.Conv2d)
@register_quant_pattern(torch.nn.Conv3d)
@register_quant_pattern(torch.nn.functional.conv1d)
@register_quant_pattern(torch.nn.functional.conv2d)
@register_quant_pattern(torch.nn.functional.conv3d)
# TODO: add qat.Conv1d
@register_quant_pattern(torch.nn.qat.Conv2d)
@register_quant_pattern(torch.nn.qat.Conv3d)
@register_quant_pattern(torch.nn.intrinsic.ConvReLU1d)
@register_quant_pattern(torch.nn.intrinsic.ConvReLU2d)
@register_quant_pattern(torch.nn.intrinsic.ConvReLU3d)
@register_quant_pattern(torch.nn.intrinsic.qat.ConvBn1d)
@register_quant_pattern(torch.nn.intrinsic.qat.ConvBn2d)
@register_quant_pattern(torch.nn.intrinsic.qat.ConvBn3d)
@register_quant_pattern(torch.nn.intrinsic.qat.ConvBnReLU1d)
@register_quant_pattern(torch.nn.intrinsic.qat.ConvBnReLU2d)
@register_quant_pattern(torch.nn.intrinsic.qat.ConvBnReLU3d)
@register_quant_pattern(torch.nn.intrinsic.qat.ConvReLU2d)
@register_quant_pattern(torch.nn.intrinsic.qat.ConvReLU3d)
@register_quant_pattern((torch.nn.functional.relu, torch.nn.functional.conv1d))
@register_quant_pattern((torch.nn.functional.relu, torch.nn.functional.conv2d))
@register_quant_pattern((torch.nn.functional.relu, torch.nn.functional.conv3d))
@register_quant_pattern((torch.nn.ReLU, torch.nn.functional.conv1d))
@register_quant_pattern((torch.nn.ReLU, torch.nn.functional.conv2d))
@register_quant_pattern((torch.nn.ReLU, torch.nn.functional.conv3d))
# just for error checks
@register_quant_pattern((torch.nn.ReLU, torch.nn.Conv2d))
@register_quant_pattern((torch.nn.ReLU, torch.nn.Conv3d))
@register_quant_pattern((torch.nn.functional.relu, torch.nn.Conv2d))
@register_quant_pattern((torch.nn.functional.relu, torch.nn.Conv3d))
class ConvReluQuantizeHandler(QuantizeHandler):
    def __init__(self, node: Node, modules: Dict[str, torch.nn.Module]):
        super().__init__(node, modules)
        self.relu_node = None
        if (node.op == 'call_function' and node.target is torch.nn.functional.relu) or \
           (node.op == 'call_module' and isinstance(modules[str(node.target)], torch.nn.ReLU)):
            self.relu_node = node
            node = node.args[0]  # type: ignore[assignment]
        self.conv_node = node
        if node.op == "call_module":
            self.conv = modules[str(self.conv_node.target)]
        elif node.op == "call_function":
            self.conv = node.target  # type: ignore[assignment]

    def convert(self,
                node: Node,
                qconfig: QConfigAny,
                modules: Dict[str, torch.nn.Module],
                quantized_graph: Graph,
                node_name_to_scope: Dict[str, Tuple[str, type]],
                load_arg: Callable,
                is_reference: bool = False,
                convert_custom_config_dict: Dict[str, Any] = None) -> Node:
        # Supported combinations are:
        # quant_type | activation (compute_type) | weight
        #  static       quint8                      qint8

        # tuple (activation_dtype, weight_dtype, compute_dtype)
        supported_dtypes = [
            (torch.quint8, torch.qint8, None),
        ]

        # TODO: is_reference option for conv module
        dtypes = get_qconfig_dtypes(qconfig)
        # leave the op unquantized if the dtype combination is not supported
        if dtypes not in supported_dtypes:
            warnings.warn(
                "dtype combination: {} is not "
                "supported by Conv "
                "supported dtype combinations are: {}".format(dtypes, supported_dtypes))
            if self.relu_node:
                conv_out = quantized_graph.node_copy(self.conv_node, load_arg(quantized=False))
                relu_args = [conv_out]
                relu_args.extend(load_arg(quantized=False)(self.relu_node.args[1:]))
                relu_kwargs = load_arg(quantized=False)(self.relu_node.kwargs)
                return quantized_graph.create_node(
                    "call_function", torch.nn.functional.relu, tuple(relu_args), relu_kwargs)
            else:
                return quantized_graph.node_copy(node, load_arg(quantized=False))

        activation_int8_quantized = activation_is_int8_quantized(qconfig)

        if self.conv_node.op == 'call_module':
            # note that relu should already be fused into conv module in the fusion step
            assert self.relu_node is None, 'conv module and relu fusion is not executed, ' \
                'please make sure to run fusion before prepare'
            if convert_custom_config_dict is None:
                convert_custom_config_dict = {}
            additional_static_quant_mapping = convert_custom_config_dict.get("static", {})
            # 1. attach activation post process to module
            output_activation_post_process = \
                self._maybe_get_last_node_only_observer(modules)
            assert output_activation_post_process is not None
            self.conv.activation_post_process = output_activation_post_process
            # 2. select quantized class
            qconv_cls = get_static_quant_module_class(
                type(self.conv), additional_static_quant_mapping)
            quantized = qconv_cls.from_float(self.conv)
            parent_name, name = _parent_name(self.conv_node.target)
            setattr(modules[parent_name], name, quantized)
            return quantized_graph.create_node(
                'call_module',
                self.conv_node.target,
                (load_arg(quantized=True)(self.conv_node.args[0]),),
                {})
        else:  # call_function
            assert self.conv_node.op == "call_function"
            if is_reference:
                args = load_arg(quantized=[0, 1])(self.conv_node.args)
                args = load_arg(quantized=False)(self.conv_node.args)
                kwargs = load_arg(quantized=False)(self.conv_node.kwargs)
                op_out = quantized_graph.create_node(
                    "call_function", self.conv, args, kwargs)
                if self.relu_node:
                    relu_args = [op_out]
                    relu_args.extend(load_arg(quantized=False)(self.relu_node.args[1:]))
                    relu_kwargs = load_arg(quantized=False)(self.relu_node.kwargs)
                    op_out = quantized_graph.create_node(
                        "call_function", torch.nn.functional.relu, tuple(relu_args), relu_kwargs)

                if activation_int8_quantized:
                    root_module = modules['']
                    act_post_process_name = self.relu_node.name if self.relu_node else self.conv_node.name
                    act_post_process_node = self.relu_node if self.relu_node else self.conv_node
                    activation_post_process = \
                        self._maybe_get_last_node_only_observer(modules)
                    assert activation_post_process is not None
                    return quantize_node(
                        op_out,
                        activation_post_process,
                        act_post_process_node,
                        modules,
                        quantized_graph,
                        node_name_to_scope,
                        is_input=False)
                else:
                    # output for dynamically quantized conv op is not quantized
                    return op_out
            else:
                assert len(self.conv_node.args) >= 7, \
                    "only conv2d calls with all arguments specified is supported right now in is_reference=False option"
                args = load_arg(quantized=[0, 1])(self.conv_node.args)
                # pack weight
                weight = load_arg(quantized=True)(self.conv_node.args[1])
                other_args = load_arg(quantized=False)(self.conv_node.args[2:])
                bias, stride, padding, dilation, groups = other_args
                if self.conv == torch.nn.functional.conv1d:
                    # F.conv1d can take `int` as well as `list[int]` for stride,
                    # padding, dilation, but the prepack op cannot. Convert
                    # these to lists if needed.
                    stride = [stride] if isinstance(stride, int) else stride
                    padding = [padding] if isinstance(padding, int) else padding
                    dilation = [dilation] if isinstance(dilation, int) else dilation
                prepack_args = (weight, bias, stride, padding, dilation, groups)
                prepack_op = get_qconv_prepack_op(self.conv)
                packed_weight = quantized_graph.create_node(
                    "call_function", prepack_op, prepack_args, {})
                assert activation_int8_quantized, \
                    "currently only static quantization is supported for conv"
                # construct conv input
                if activation_int8_quantized:
                    qconv_op = get_qconv_op(self.conv, self.relu_node is not None)
                    conv_input = load_arg(quantized=True)(self.conv_node.args[0])

                    activation_post_process = \
                        self._maybe_get_last_node_only_observer(modules)
                    assert activation_post_process is not None

                    scale, zero_point, _ = get_per_tensor_qparams(activation_post_process)
<<<<<<< HEAD
                    scale_node, zero_point_node = create_qparam_nodes(self.conv_node.name, scale, zero_point, modules, quantized_graph, node_name_to_scope)
=======
                    scale_node, zero_point_node = \
                        create_qparam_nodes(
                            quantizer, self.conv_node.name, scale, zero_point, modules,
                            quantized_graph, node_name_to_scope)
>>>>>>> e77c784b
                    qconv_args = (conv_input, packed_weight, scale_node, zero_point_node)
                    kwargs = load_arg(quantized=False)(self.conv_node.kwargs)
                    op = quantized_graph.create_node(
                        'call_function', qconv_op, qconv_args, kwargs)
                    # Store the name of the fused op to get the path of node after fusion as well.
                    # TODO: may need to change the key to Node regenerate the map in each transformation,
                    # since we might not be able to rely on the name
                    node_name_to_scope[op.name] = node_name_to_scope[self.conv_node.name]
                    return op
                else:
                    # conv2d_dyanmic branch
                    raise Exception("Only static quant is supported for conv")


# handle linear, maybe followed by relu
@register_quant_pattern(torch.nn.Linear)
@register_quant_pattern(torch.nn.functional.linear)
@register_quant_pattern(torch.nn.qat.Linear)
@register_quant_pattern(torch.nn.intrinsic.LinearReLU)
@register_quant_pattern(torch.nn.intrinsic.qat.LinearReLU)
@register_quant_pattern((torch.nn.functional.relu, torch.nn.functional.linear))
@register_quant_pattern((torch.nn.ReLU, torch.nn.functional.linear))
# for error checks
@register_quant_pattern((torch.nn.ReLU, torch.nn.Linear))
@register_quant_pattern((torch.nn.functional.relu, torch.nn.Linear))
class LinearReLUQuantizeHandler(QuantizeHandler):
    def __init__(
            self,
            node: Node,
            modules: Dict[str, torch.nn.Module]):
        super().__init__(node, modules)
        self.relu_node = None
        if (node.op == 'call_function' and node.target is torch.nn.functional.relu) or \
           (node.op == 'call_module' and isinstance(modules[str(node.target)], torch.nn.ReLU)):
            self.relu_node = node
            node = node.args[0]  # type: ignore[assignment]
        self.linear_node = node
        if node.op == 'call_module':
            self.linear = modules[str(self.linear_node.target)]

    def convert(self,
                node: Node,
                qconfig: QConfigAny,
                modules: Dict[str, torch.nn.Module],
                quantized_graph: Graph,
                node_name_to_scope: Dict[str, Tuple[str, type]],
                load_arg: Callable,
                is_reference: bool = False,
                convert_custom_config_dict: Dict[str, Any] = None) -> Node:
        # Supported combinations are:
        # quant_type | activation (compute_type) | weight
        #  static       quint8                      qint8
        #  dynamic      float32 (quint8)            qint8
        #  weight_only  float32                    float16
        # tuple (activation_dtype, weight_dtype, compute_dtype)
        supported_dtypes = [
            (torch.quint8, torch.qint8, None),
            (torch.float32, torch.qint8, torch.quint8),
            (torch.float32, torch.float16, None),
            # static float16 quantization
            (torch.float16, torch.float16, None),
        ]
        dtypes = get_qconfig_dtypes(qconfig)
        # leave the op unquantized if the dtype combination is not supported
        if dtypes not in supported_dtypes:
            warnings.warn(
                "dtype combination: {} is not "
                "supported by Linear "
                "supported dtype combinations are: {}".format(dtypes, supported_dtypes))
            if self.relu_node:
                op_out = quantized_graph.node_copy(self.linear_node, load_arg(quantized=False))
                relu_args = [op_out]
                relu_args.extend(load_arg(quantized=False)(self.relu_node.args[1:]))
                relu_kwargs = load_arg(quantized=False)(self.relu_node.kwargs)
                return quantized_graph.create_node(
                    "call_function", torch.nn.functional.relu, tuple(relu_args), relu_kwargs)
            else:
                return quantized_graph.node_copy(node, load_arg(quantized=None))

        activation_int8_quantized = activation_is_int8_quantized(qconfig)
        activation_statically_quantized = activation_is_statically_quantized(qconfig)
        weight_dtype = dtypes[1]
        # TODO: reference_model option for linear module
        if self.linear_node.op == 'call_module':

            output_activation_post_process = \
                self._maybe_get_last_node_only_observer(modules)

            # note that relu should already be fused into conv module in the fusion step
            assert self.relu_node is None, 'linear module and relu fusion is not executed, ' \
                'please make sure to run fusion before prepare'
            # 1. attach output activation post process to linear module

            if output_activation_post_process:
                self.linear.activation_post_process = output_activation_post_process

            # 2. select corresponding quantized linear class for the float linear class
            if type(self.linear) in [torch.nn.Linear, torch.nn.qat.Linear]:
                qlinear = nnq.Linear if activation_int8_quantized else nnqd.Linear
            elif type(self.linear) in [torch.nn.intrinsic.LinearReLU, torch.nn.intrinsic.qat.LinearReLU]:
                assert activation_int8_quantized, \
                    'Only int8 static quantization is supported for LinearReLU'
                qlinear = torch.nn.intrinsic.quantized.LinearReLU
            else:
                raise Exception("unhandled linear type:", type(self.linear))
            quantized = qlinear.from_float(self.linear)
            parent_name, name = _parent_name(self.linear_node.target)
            setattr(modules[parent_name], name, quantized)
            # activation needs to be quantized for static quantization
            return quantized_graph.create_node(
                'call_module',
                self.linear_node.target,
                (load_arg(quantized=activation_int8_quantized)(self.linear_node.args[0]),), {})
        else:  # call_function
            assert self.linear_node.op == 'call_function'
            if is_reference:
                quantized_input_idxs = []
                if activation_int8_quantized:
                    quantized_input_idxs.append(0)
                if weight_is_statically_quantized(qconfig):
                    quantized_input_idxs.append(1)
                args = load_arg(quantized=quantized_input_idxs)(self.linear_node.args)
                args = load_arg(quantized=False)(self.linear_node.args)
                kwargs = load_arg(quantized=False)(self.linear_node.kwargs)
                op_out = quantized_graph.create_node(
                    "call_function", torch.nn.functional.linear, args, kwargs)
                if self.relu_node:
                    relu_args = [op_out]
                    relu_args.extend(load_arg(quantized=False)(self.relu_node.args[1:]))
                    relu_kwargs = load_arg(quantized=False)(self.relu_node.kwargs)
                    op_out = quantized_graph.create_node(
                        "call_function", torch.nn.functional.relu, tuple(relu_args), relu_kwargs)

                if activation_statically_quantized:
                    # quantize output for statically quantized linear op
                    root_module = modules['']
                    act_post_process_name = self.relu_node.name if self.relu_node else self.linear_node.name
                    act_post_process_node = self.relu_node if self.relu_node else self.linear_node
                    activation_post_process = \
                        self._maybe_get_last_node_only_observer(modules)
                    assert activation_post_process is not None
                    return quantize_node(
                        op_out,
                        activation_post_process,
                        act_post_process_node,
                        modules,
                        quantized_graph,
                        node_name_to_scope,
                        is_input=False)
                else:
                    # output for dynamically quantized linear op is not quantized
                    return op_out
            else:  # non-reference option
                # prepacking weights for static int8 quant and dynamic quant
                if dtypes != (torch.float16, torch.float16, None):
                    # linear args
                    # (x, weight, bias, ...)
                    weight_quantized = weight_is_statically_quantized(qconfig)
                    linear_weight = load_arg(quantized=weight_quantized)(self.linear_node.args[1])

                    # get other arguments
                    kwargs = {**load_arg(quantized=False)(self.linear_node.kwargs)}
                    # pack weight
                    bias = None
                    # all args after bias, including bias
                    other_args = load_arg(quantized=False)(self.linear_node.args[2:])
                    if len(self.linear_node.args) > 2:
                        bias = load_arg(quantized=False)(self.linear_node.args[2])
                        other_args = other_args[1:]  # remove the bias argument
                    else:
                        assert 'bias' in kwargs, \
                            'expect bias provided as a keyword argument when it is not a positional argument'
                        bias = kwargs['bias']
                        kwargs.pop('bias')
                    prepack_args = (linear_weight, bias)
                    prepack_op = get_linear_prepack_op_for_dtype(weight_dtype)
                    packed_weight = quantized_graph.create_node(
                        'call_function', prepack_op, prepack_args, {})
                # construct linear input
                if activation_int8_quantized:
                    qlinear_op = torch.ops.quantized.linear_relu if self.relu_node else torch.ops.quantized.linear
                    linear_input = load_arg(quantized=True)(self.linear_node.args[0])
                    activation_post_process = \
                        self._maybe_get_last_node_only_observer(modules)
                    assert activation_post_process is not None
                    scale, zero_point, _ = get_per_tensor_qparams(activation_post_process)
<<<<<<< HEAD

                    scale_node, zero_point_node = create_qparam_nodes(self.linear_node.name, scale, zero_point, modules, quantized_graph, node_name_to_scope)
=======
                    scale_node, zero_point_node = \
                        create_qparam_nodes(
                            quantizer, self.linear_node.name, scale, zero_point, modules,
                            quantized_graph, node_name_to_scope)
>>>>>>> e77c784b

                    qlinear_args = (linear_input, packed_weight, scale_node, zero_point_node)
                    op = quantized_graph.create_node(
                        "call_function", qlinear_op, qlinear_args, kwargs)
                    # Store the name of the fused op to get the path of node after fusion as well.
                    # TODO: may need to change the key to Node regenerate the map in each transformation,
                    # since we might not be able to rely on the name
                    node_name_to_scope[op.name] = node_name_to_scope[self.linear_node.name]
                    return op
                elif dtypes in [(torch.float32, torch.qint8, torch.quint8),
                                (torch.float32, torch.float16, None)]:
                    # choose linear dynamic or linear dynamic fp16 op based on weight dtype
                    qlinear_op = torch.ops.quantized.linear_dynamic \
                        if weight_dtype == torch.qint8 \
                        else torch.ops.quantized.linear_dynamic_fp16
                    linear_input = load_arg(quantized=False)(self.linear_node.args[0])
                    qlinear_args = (linear_input, packed_weight)  # type: ignore[assignment]
                    op_out = quantized_graph.create_node(
                        "call_function", qlinear_op, qlinear_args, kwargs)
                    # Store the name of the dynamic op to get the path of node after replacement as well.
                    # TODO: may need to change the key to Node regenerate the map in each transformation,
                    # since we might not be able to rely on the name
                    node_name_to_scope[op_out.name] = node_name_to_scope[self.linear_node.name]
                    if self.relu_node:
                        op_out = quantized_graph.create_node("call_function", torch.nn.functional.relu, (op_out,), {})
                    return op_out
                else:
                    assert dtypes == (torch.float16, torch.float16, None)
                    # TODO (refactor) this is duplicated, maybe have a helper function
                    if self.relu_node:
                        op_out = quantized_graph.node_copy(self.linear_node, load_arg(quantized=False))
                        relu_args = [op_out]
                        relu_args.extend(load_arg(quantized=False)(self.relu_node.args[1:]))
                        relu_kwargs = load_arg(quantized=False)(self.relu_node.kwargs)
                        op_out = quantized_graph.create_node(
                            "call_function", torch.nn.functional.relu, tuple(relu_args), relu_kwargs)
                    else:
                        op_out = quantized_graph.node_copy(node, load_arg(quantized=False))
                    return quantized_graph.create_node(
                        "call_method", "to", (op_out, torch.float16), {})

@register_quant_pattern(torch.nn.BatchNorm2d)
@register_quant_pattern(torch.nn.BatchNorm3d)
@register_quant_pattern(torch.nn.intrinsic.BNReLU2d)
@register_quant_pattern(torch.nn.intrinsic.BNReLU3d)
class BatchNormQuantizeHandler(QuantizeHandler):
    def __init__(
            self,
            node: Node,
            modules: Dict[str, torch.nn.Module]):
        super().__init__(node, modules)
        assert node.op == 'call_module'
        self.bn_node = node
        self.bn = modules[str(self.bn_node.target)]

    def convert(self,
                node: Node,
                qconfig: QConfigAny,
                modules: Dict[str, torch.nn.Module],
                quantized_graph: Graph,
                node_name_to_scope: Dict[str, Tuple[str, type]],
                load_arg: Callable,
                is_reference: bool = False,
                convert_custom_config_dict: Dict[str, Any] = None) -> Node:
        if convert_custom_config_dict is None:
            convert_custom_config_dict = {}
        additional_static_quant_mapping = convert_custom_config_dict.get("static", {})
        # 1. attach activation post process to module
        activation_post_process = \
            self._maybe_get_last_node_only_observer(modules)
        assert activation_post_process is not None
        self.bn.activation_post_process = activation_post_process
        qbn_cls = get_static_quant_module_class(type(self.bn), additional_static_quant_mapping)
        quantized = qbn_cls.from_float(self.bn)
        parent_name, name = _parent_name(self.bn_node.target)
        setattr(modules[parent_name], name, quantized)
        return quantized_graph.create_node(
            'call_module',
            self.bn_node.target,
            load_arg(quantized=[0])(self.bn_node.args),
            load_arg(quantized=False)(self.bn_node.kwargs))

@register_quant_pattern(torch.nn.Embedding)
@register_quant_pattern(torch.nn.EmbeddingBag)
class EmbeddingQuantizeHandler(QuantizeHandler):
    def __init__(
            self,
            node: Node,
            modules: Dict[str, torch.nn.Module]):
        super().__init__(node, modules)

    def input_output_observed(self) -> bool:
        return False

    def convert(self,
                node: Node,
                qconfig: QConfigAny,
                modules: Dict[str, torch.nn.Module],
                quantized_graph: Graph,
                node_name_to_scope: Dict[str, Tuple[str, type]],
                load_arg: Callable,
                is_reference: bool = False,
                convert_custom_config_dict: Dict[str, Any] = None) -> Node:
        # Supported combinations are:
        # quant_type  | activation | weight | activation_compute_type
        # weight_only |  float32   | quint8 | None
        # weight_only |  float32   | quint4x2 | None
        # tuple (activation_dtype, weight_dtype, compute_dtype)
        supported_dtypes = [
            (torch.float32, torch.quint8, None),
            (torch.float32, torch.quint4x2, None),
        ]
        assert node.op == 'call_module'
        emb_node = node
        dtypes = get_qconfig_dtypes(qconfig)
        # leave the op unquantized if the dtype combination is not supported
        if dtypes not in supported_dtypes:
            warnings.warn(
                "dtype combination: {} is not "
                "supported by Embedding/EmbeddingBag, "
                "supported dtype combinations are: {}".format(dtypes, supported_dtypes))
            return quantized_graph.node_copy(node, load_arg(quantized=None))

        emb = modules[str(emb_node.target)]
        qemb = get_static_quant_module_class(type(emb))
        quantized = qemb.from_float(emb)
        parent_name, name = _parent_name(emb_node.target)
        setattr(modules[parent_name], name, quantized)
        return quantized_graph.create_node(
            'call_module',
            emb_node.target,
            load_arg(quantized=False)(emb_node.args),
            load_arg(quantized=False)(emb_node.kwargs))

# TODO (maybe): merge with embedding quantize handler
@register_quant_pattern(torch.nn.GRUCell)
@register_quant_pattern(torch.nn.LSTMCell)
@register_quant_pattern(torch.nn.RNNCell)
@register_quant_pattern(torch.nn.LSTM)
class RNNDynamicQuantizeHandler(QuantizeHandler):
    def __init__(
            self,
            node: Node,
            modules: Dict[str, torch.nn.Module]):
        super().__init__(node, modules)

    def input_output_observed(self) -> bool:
        return False

    def convert(self,
                node: Node,
                qconfig: QConfigAny,
                modules: Dict[str, torch.nn.Module],
                quantized_graph: Graph,
                node_name_to_scope: Dict[str, Tuple[str, type]],
                load_arg: Callable,
                is_reference: bool = False,
                convert_custom_config_dict: Dict[str, Any] = None) -> Node:
        # Supported combinations are:
        # quant_type  | activation | weight | activation_compute_type
        # dynamic |  float32   | qint8 | quint8
        # dynamic |  float32   | float16 | None
        # tuple (activation_dtype, weight_dtype, compute_dtype)
        supported_dtypes = [
            (torch.float32, torch.qint8, torch.quint8),
            (torch.float32, torch.float16, None),
        ]
        assert node.op == 'call_module'
        dtypes = get_qconfig_dtypes(qconfig)
        # leave the op unquantized if the dtype combination is not supported
        if dtypes not in supported_dtypes:
            warnings.warn(
                "dtype combination: {} is not "
                "supported by Embedding/EmbeddingBag, "
                "supported dtype combinations are: {}".format(dtypes, supported_dtypes))
            return quantized_graph.node_copy(node, load_arg(quantized=None))

        module = modules[str(node.target)]
        qmodule_cls = get_dynamic_quant_module_class(type(module))
        qmodule = qmodule_cls.from_float(module)
        parent_name, name = _parent_name(node.target)
        setattr(modules[parent_name], name, qmodule)
        return quantized_graph.create_node(
            'call_module',
            node.target,
            load_arg(quantized=False)(node.args),
            load_arg(quantized=False)(node.kwargs))

ARGS_TO_SKIP = {
    torch._ops.ops.quantized.hardswish: ['inplace'],
    torch._ops.ops.quantized.instance_norm:
    ['running_mean', 'running_var', 'use_input_stats', 'momentum'],
}
@register_quant_pattern(torch.nn.ConvTranspose1d)
@register_quant_pattern(torch.nn.ConvTranspose2d)
@register_quant_pattern(torch.nn.ELU)
@register_quant_pattern(torch.nn.LeakyReLU)
@register_quant_pattern(torch.nn.Hardswish)
@register_quant_pattern(torch.nn.InstanceNorm1d)
@register_quant_pattern(torch.nn.InstanceNorm2d)
@register_quant_pattern(torch.nn.InstanceNorm3d)
@register_quant_pattern(torch.nn.LayerNorm)
@register_quant_pattern(torch.nn.SiLU)
@register_quant_pattern(torch.nn.Mish)
# we currently only support reference patterns for these ops so they have been removed
# until they receive a proper fp16 kernel. To use the reference pattern, use a custom qconfig
# @register_quant_pattern(torch.nn.GELU)
# @register_quant_pattern(torch.nn.Softmax)
@register_quant_pattern(torch.nn.functional.hardswish)
@register_quant_pattern(torch.nn.functional.instance_norm)
@register_quant_pattern(torch.nn.functional.layer_norm)
@register_quant_pattern(torch.nn.functional.leaky_relu)
@register_quant_pattern(torch.nn.functional.silu)
@register_quant_pattern(torch.nn.functional.mish)
# we currently only support reference patterns for these ops so they have been removed
# until they receive a proper fp16 kernel. To use the reference pattern, use a custom qconfig
# @register_quant_pattern(torch.nn.functional.gelu)
# @register_quant_pattern(torch.nn.functional.softmax)
class DefaultNodeQuantizeHandler(QuantizeHandler):
    ''' Common quantized op, first input and first output will be quantized
    '''

    def __init__(
            self,
            node: Node,
            modules: Dict[str, torch.nn.Module]):
        super().__init__(node, modules)
        if node.op == "call_function" or node.op == "call_method":
            self.op = node.target
        elif node.op == "call_module":
            self.op = type(modules[str(node.target)])

    def convert(self,
                node: Node,
                qconfig: QConfigAny,
                modules: Dict[str, torch.nn.Module],
                quantized_graph: Graph,
                node_name_to_scope: Dict[str, Tuple[str, type]],
                load_arg: Callable,
                is_reference: bool = False,
                convert_custom_config_dict: Dict[str, Any] = None) -> Node:
        if not self.all_node_args_are_tensors:
            return NotImplemented
        assert node.op in ['call_module', 'call_function'], 'Only call_module and ' + \
            'call_function are handled in DefaultNode'
        if convert_custom_config_dict is None:
            convert_custom_config_dict = {}
        additional_static_quant_mapping = convert_custom_config_dict.get("static", {})

        all_dtypes = [
            (torch.quint8, torch.qint8, None),
            (torch.float16, torch.float16, None)
        ]
        int8_dtypes = [
            (torch.quint8, torch.qint8, None)
        ]
        fp16_dtypes = [
            (torch.float16, torch.float16, None)
        ]
        supported_dtypes = {
            torch.nn.ConvTranspose1d: int8_dtypes,
            torch.nn.ConvTranspose2d: int8_dtypes,
            torch.nn.ELU: int8_dtypes,
            torch.nn.LeakyReLU: int8_dtypes,
            torch.nn.Hardswish: int8_dtypes,
            torch.nn.InstanceNorm1d: int8_dtypes,
            torch.nn.InstanceNorm2d: int8_dtypes,
            torch.nn.InstanceNorm3d: int8_dtypes,
            torch.nn.LayerNorm: all_dtypes,
            torch.nn.SiLU: fp16_dtypes,
            torch.nn.Mish: fp16_dtypes,
            torch.nn.GELU: int8_dtypes,
            torch.nn.Softmax: int8_dtypes,
            torch.nn.functional.hardswish: int8_dtypes,
            torch.nn.functional.instance_norm: int8_dtypes,
            torch.nn.functional.layer_norm: all_dtypes,
            torch.nn.functional.leaky_relu: int8_dtypes,
            torch.nn.functional.silu: fp16_dtypes,
            torch.nn.functional.mish: fp16_dtypes,
            torch.nn.functional.gelu: int8_dtypes,
            torch.nn.functional.softmax: int8_dtypes,
        }
        dtypes = get_qconfig_dtypes(qconfig)
        if dtypes not in supported_dtypes[self.op]:
            warnings.warn(
                "dtype combination: {} is not "
                "supported by {} "
                "supported dtype combinations are: {}".format(dtypes, self.op, supported_dtypes[self.op]))
            return quantized_graph.node_copy(node, load_arg(quantized=False))
        # TODO: make helper functions for (torch.quint8, torch.qint8, None)
        if not is_reference:
            if dtypes in [(torch.quint8, torch.qint8, None)]:
                activation_post_process = \
                    self._maybe_get_last_node_only_observer(modules)
                assert activation_post_process is not None
                if node.op == 'call_module':
                    module = modules[str(node.target)]
                    module.activation_post_process = activation_post_process
                    quantized_module_cls = get_static_quant_module_class(
                        type(module), additional_static_quant_mapping)
                    quantized_module = quantized_module_cls.from_float(module)
                    parent_name, name = _parent_name(node.target)
                    setattr(modules[parent_name], name, quantized_module)
                    return quantized_graph.create_node(
                        'call_module',
                        node.target,
                        load_arg(quantized=[0])(node.args),
                        load_arg(quantized=False)(node.kwargs))
                else:
                    assert node.op == "call_function"
                    # call_function
                    scale, zero_point = activation_post_process.calculate_qparams()  # type: ignore[operator]
                    scale = float(scale)
                    zero_point = int(zero_point)
<<<<<<< HEAD

                    scale_arg, zero_point_arg = create_qparam_nodes(node.name, scale, zero_point, modules, quantized_graph, node_name_to_scope)
=======
                    scale_arg, zero_point_arg = \
                        create_qparam_nodes(
                            quantizer, node.name, scale, zero_point, modules,
                            quantized_graph, node_name_to_scope)
>>>>>>> e77c784b

                    assert not isinstance(node.target, str), "Expecting node.target for "
                    "call_function to be a function instead of a string"
                    quantized_op = get_quantized_operator(node.target)
                    args = load_arg(quantized=[0])(node.args)
                    kwargs = {**load_arg(quantized=False)(node.kwargs), "output_scale": scale_arg,
                              "output_zero_point": zero_point_arg}
                    if quantized_op in ARGS_TO_SKIP:
                        args_to_skip = ARGS_TO_SKIP[quantized_op]
                        for arg in args_to_skip:
                            if arg in kwargs:
                                kwargs.pop(arg)
                    return quantized_graph.create_node(
                        "call_function", quantized_op, args, kwargs)  # type: ignore[arg-type]
            else:
                assert dtypes in [(torch.float16, torch.float16, None)]
                # Generally fp16 kernels don't exist for fp16 ops
                warnings.warn(
                    "Only reference patterns are currently supported for {dtype} dtype with {op} op"
                    "".format(dtype=dtypes, op=self.op))
                op_out = quantized_graph.node_copy(node, load_arg(quantized=False))
                return quantized_graph.create_node(
                    "call_method", "to", (op_out, torch.float16), {})
        else:
            assert is_reference
            if dtypes in [(torch.quint8, torch.qint8, None)]:
                load_arg(quantized=[0])(node.args)
                args = load_arg(quantized=False)(node.args)
                kwargs = load_arg(quantized=False)(node.kwargs)
                op_out = quantized_graph.node_copy(node, load_arg(quantized=False))
                activation_post_process = \
                    self._maybe_get_last_node_only_observer(modules)
                assert activation_post_process is not None
                return quantize_node(
                    op_out, activation_post_process,
                    node, modules, quantized_graph, node_name_to_scope, is_input=False)
            else:
                assert dtypes in [(torch.float16, torch.float16, None)]
                op_out = quantized_graph.node_copy(node, load_arg(quantized=False))
                return quantized_graph.create_node(
                    "call_method", "to", (op_out, torch.float16), {})


# TODO: elu is using scale/zero_point instead of output_scale, output_zero_point
@register_quant_pattern(torch.nn.functional.elu)
class ELUQuantizeHandler(QuantizeHandler):
    def convert(self,
                node: Node,
                qconfig: QConfigAny,
                modules: Dict[str, torch.nn.Module],
                quantized_graph: Graph,
                node_name_to_scope: Dict[str, Tuple[str, type]],
                load_arg: Callable,
                is_reference: bool = False,
                convert_custom_config_dict: Dict[str, Any] = None) -> Node:
        activation_post_process = \
            self._maybe_get_last_node_only_observer(modules)
        assert activation_post_process is not None
        scale, zero_point = activation_post_process.calculate_qparams()  # type: ignore[operator]
        scale = float(scale)
        zero_point = int(zero_point)
<<<<<<< HEAD

        scale_arg, zero_point_arg = create_qparam_nodes(node.name, scale, zero_point, modules, quantized_graph, node_name_to_scope)
=======
        scale_arg, zero_point_arg = create_qparam_nodes(
            quantizer, node.name, scale, zero_point, modules, quantized_graph, node_name_to_scope)
>>>>>>> e77c784b

        quantized_op = get_quantized_operator(node.target)
        args = load_arg(quantized=[0])(node.args)
        kwargs = {**load_arg(quantized=False)(node.kwargs), 'output_scale': scale_arg, 'output_zero_point': zero_point_arg}
        kwargs.pop('inplace')
        return quantized_graph.create_node(
            'call_function', quantized_op, args, kwargs)  # type: ignore[arg-type]

@register_quant_pattern(torch.nn.Hardsigmoid, default_affine_fixed_qparams_fake_quant)
@register_quant_pattern(torch.nn.functional.hardsigmoid, default_affine_fixed_qparams_fake_quant)
@register_quant_pattern('hardsigmoid', default_affine_fixed_qparams_fake_quant)
@register_quant_pattern('hardsigmoid_', default_affine_fixed_qparams_fake_quant)
@register_quant_pattern(torch.nn.Sigmoid, default_affine_fixed_qparams_fake_quant)
@register_quant_pattern(torch.sigmoid, default_affine_fixed_qparams_fake_quant)
@register_quant_pattern('sigmoid', default_affine_fixed_qparams_fake_quant)
@register_quant_pattern('sigmoid_', default_affine_fixed_qparams_fake_quant)
@register_quant_pattern(torch.nn.Tanh, default_symmetric_fixed_qparams_fake_quant)
@register_quant_pattern(torch.tanh, default_symmetric_fixed_qparams_fake_quant)
@register_quant_pattern('tanh', default_symmetric_fixed_qparams_fake_quant)
@register_quant_pattern('tanh_', default_symmetric_fixed_qparams_fake_quant)
class FixedQParamsOpQuantizeHandler(QuantizeHandler):
    def __init__(self,
                 node: Node,
                 modules: Dict[str, torch.nn.Module]):
        super().__init__(node, modules)
        self.node = node

    def should_insert_observer_for_output(
        self,
        qconfig: Any,
        model_is_training: bool,
    ) -> bool:
        if model_is_training:
            # in QAT, always insert fake_quants
            return True
        else:
            # in PTQ, only insert observers when emulating fp16
            return activation_dtype(qconfig) == torch.float16

    def should_mark_output_quantized_from_input_quantized_status(
        self,
        qconfig: QConfigAny
    ) -> bool:
        # FixQParamOps are the same as CopyNode in int8 quantization
        return activation_dtype(qconfig) in [torch.quint8, torch.qint8]

    # some qhandlers override the activations constructor
    def get_activation_ctr(self, qconfig, pattern) -> Optional[Callable]:
        if activation_dtype(qconfig) == torch.float16:
            return qconfig.activation
        else:
            return get_default_output_activation_post_process_map().get(
                pattern, None)

    def convert(self,
                node: Node,
                qconfig: QConfigAny,
                modules: Dict[str, torch.nn.Module],
                quantized_graph: Graph,
                node_name_to_scope: Dict[str, Tuple[str, type]],
                load_arg: Callable,
                is_reference: bool = False,
                convert_custom_config_dict: Dict[str, Any] = None) -> Node:
        dtypes = get_qconfig_dtypes(qconfig)
        if dtypes == (torch.float16, torch.float16, None):
            op_out = quantized_graph.node_copy(node, load_arg(quantized=False))
            return quantized_graph.create_node(
                "call_method", "to", (op_out, torch.float16,), {}
            )
        else:
            return quantized_graph.node_copy(node, load_arg(quantized=None))


# these ops have quantized equivalents that do not need any extra information
@register_quant_pattern(torch.nn.AdaptiveAvgPool1d)
@register_quant_pattern(torch.nn.AdaptiveAvgPool2d)
@register_quant_pattern(torch.nn.AdaptiveAvgPool3d)
@register_quant_pattern(torch.nn.AvgPool1d)
@register_quant_pattern(torch.nn.AvgPool2d)
@register_quant_pattern(torch.nn.AvgPool3d)
@register_quant_pattern(torch.nn.Dropout)
@register_quant_pattern(torch.nn.Hardtanh)
@register_quant_pattern(torch.nn.Identity)
@register_quant_pattern(torch.nn.MaxPool1d)
@register_quant_pattern(torch.nn.MaxPool2d)
@register_quant_pattern(torch.nn.MaxPool3d)
@register_quant_pattern(torch.nn.ReLU)
@register_quant_pattern(torch.nn.ReLU6)
@register_quant_pattern(torch.adaptive_avg_pool1d)
@register_quant_pattern(torch.nn.functional.adaptive_avg_pool2d)
@register_quant_pattern(torch.nn.functional.adaptive_avg_pool3d)
@register_quant_pattern(torch.nn.functional.dropout)
@register_quant_pattern(torch.nn.functional.hardtanh)
@register_quant_pattern(torch.nn.functional.hardtanh_)
@register_quant_pattern(torch.nn.functional.interpolate)
@register_quant_pattern(torch.nn.functional.max_pool1d)
@register_quant_pattern(torch.nn.functional.max_pool2d)
@register_quant_pattern(torch.nn.functional.max_pool3d)
@register_quant_pattern(torch.nn.functional.relu)
@register_quant_pattern(torch.nn.functional.relu6)
@register_quant_pattern(torch.avg_pool1d)
@register_quant_pattern(torch._C._nn.avg_pool2d)
@register_quant_pattern(torch._C._nn.avg_pool3d)
@register_quant_pattern(torch.chunk)
@register_quant_pattern(torch.clamp)
@register_quant_pattern(torch.flatten)
@register_quant_pattern(torch.transpose)
@register_quant_pattern(torch.max)
@register_quant_pattern(torch.mean)
@register_quant_pattern(torch.min)
@register_quant_pattern(torch.repeat_interleave)
@register_quant_pattern(torch.sort)
@register_quant_pattern(torch.squeeze)
@register_quant_pattern(torch.stack)
@register_quant_pattern(torch.unsqueeze)
@register_quant_pattern(operator.floordiv)
@register_quant_pattern(operator.getitem)
@register_quant_pattern('chunk')
@register_quant_pattern('clamp')
@register_quant_pattern('contiguous')
@register_quant_pattern('detach')
@register_quant_pattern('detach_')
@register_quant_pattern('mean')
@register_quant_pattern('numel')
@register_quant_pattern('permute')
@register_quant_pattern('relu')
@register_quant_pattern('relu_')
@register_quant_pattern('repeat')
@register_quant_pattern('repeat_interleave')
@register_quant_pattern('reshape')
@register_quant_pattern('resize_')
@register_quant_pattern('shape')
@register_quant_pattern('size')
@register_quant_pattern('squeeze')
@register_quant_pattern('squeeze_')
@register_quant_pattern('transpose')
@register_quant_pattern('unsqueeze')
@register_quant_pattern('unsqueeze_')
@register_quant_pattern('view')
class CopyNodeQuantizeHandler(QuantizeHandler):
    def should_mark_output_quantized_from_input_quantized_status(
        self,
        qconfig: QConfigAny
    ) -> bool:
        return True

    def convert(self,
                node: Node,
                qconfig: QConfigAny,
                modules: Dict[str, torch.nn.Module],
                quantized_graph: Graph,
                node_name_to_scope: Dict[str, Tuple[str, type]],
                load_arg: Callable,
                is_reference: bool = False,
                convert_custom_config_dict: Dict[str, Any] = None) -> Node:
        return quantized_graph.node_copy(node, load_arg(quantized=None))

class CustomModuleQuantizeHandler(QuantizeHandler):
    def convert(self,
                node: Node,
                qconfig: QConfigAny,
                modules: Dict[str, torch.nn.Module],
                quantized_graph: Graph,
                node_name_to_scope: Dict[str, Tuple[str, type]],
                load_arg: Callable,
                is_reference: bool = False,
                convert_custom_config_dict: Dict[str, Any] = None) -> Node:
        """ Convert a float custom module to quantized custom module
        """
        assert node.op == 'call_module'
        assert convert_custom_config_dict is not None
        custom_module_class_mapping = convert_custom_config_dict.get("observed_to_quantized_custom_module_class", None)
        assert custom_module_class_mapping is not None
        observed_custom_module = modules[str(node.target)]
        # TODO: remove quantizer here
        if activation_is_statically_quantized(qconfig):
            assert node.name in quantizer.activation_post_process_map  # type: ignore[name-defined]
            cur_idx = quantizer.activation_post_process_indexes[node.name]  # type: ignore[name-defined]
            observed_custom_module.activation_post_process = \
                modules[quantizer.activation_post_process_map[node.name][cur_idx]]  # type: ignore[name-defined]
            quantizer.activation_post_process_indexes[node.name] += 1  # type: ignore[name-defined]
        quantized_custom_module_class = get_swapped_custom_module_class(
            observed_custom_module, custom_module_class_mapping, qconfig)
        quantized_custom_module = \
            quantized_custom_module_class.from_observed(observed_custom_module)
        parent_name, name = _parent_name(node.target)
        setattr(modules[parent_name], name, quantized_custom_module)
        # hardcoded the quntized input to be None (take whatever is in the environemnt),
        # we can extend this
        # if there is a need, e.g. get the indexes of quantized inputs from some
        # module attribute like module._QUANTIZED_INPUT_INDEXES
        return quantized_graph.node_copy(node, load_arg(quantized=None))

class StandaloneModuleQuantizeHandler(QuantizeHandler):
    """ Converts an observed standalone module to quantized standalone module
    by calling convert_fx on the observed standalone module.
    """
    def convert(self,
                node: Node,
                qconfig: QConfigAny,
                modules: Dict[str, torch.nn.Module],
                quantized_graph: Graph,
                node_name_to_scope: Dict[str, Tuple[str, type]],
                load_arg: Callable,
                is_reference: bool = False,
                convert_custom_config_dict: Dict[str, Any] = None) -> Node:
        assert node.op == 'call_module'
        convert = torch.quantization.quantize_fx._convert_standalone_module_fx  # type: ignore[attr-defined]
        # We know that observed standalone module is a GraphModule since
        # it's produced by us
        observed_standalone_module : GraphModule = modules[str(node.target)]  # type: ignore[assignment]
        input_quantized_idxs = observed_standalone_module._standalone_module_input_quantized_idxs.tolist()  # type: ignore[operator]
        quantized_standalone_module = convert(observed_standalone_module, is_reference=is_reference)
        parent_name, name = _parent_name(node.target)
        # update the modules dict
        setattr(modules[parent_name], name, quantized_standalone_module)
        modules[str(node.target)] = quantized_standalone_module
        return quantized_graph.node_copy(node, load_arg(quantized=input_quantized_idxs))<|MERGE_RESOLUTION|>--- conflicted
+++ resolved
@@ -331,14 +331,10 @@
                     scale, zero_point = activation_post_process.calculate_qparams()  # type: ignore[operator]
                     scale = float(scale)
                     zero_point = int(zero_point)
-<<<<<<< HEAD
-                    scale_arg, zero_point_arg = create_qparam_nodes(node.name, scale, zero_point, modules, quantized_graph, node_name_to_scope)
-=======
                     scale_arg, zero_point_arg = \
                         create_qparam_nodes(
-                            quantizer, node.name, scale, zero_point, modules,
+                            node.name, scale, zero_point, modules,
                             quantized_graph, node_name_to_scope)
->>>>>>> e77c784b
                     kwargs = {**self.binary_op_node.kwargs}
                     add_args = (*load_arg(quantized=True)(self.binary_op_node.args), scale_arg, zero_point_arg)
                     op = quantized_graph.create_node(
@@ -574,14 +570,10 @@
                     assert activation_post_process is not None
 
                     scale, zero_point, _ = get_per_tensor_qparams(activation_post_process)
-<<<<<<< HEAD
-                    scale_node, zero_point_node = create_qparam_nodes(self.conv_node.name, scale, zero_point, modules, quantized_graph, node_name_to_scope)
-=======
                     scale_node, zero_point_node = \
                         create_qparam_nodes(
-                            quantizer, self.conv_node.name, scale, zero_point, modules,
+                            self.conv_node.name, scale, zero_point, modules,
                             quantized_graph, node_name_to_scope)
->>>>>>> e77c784b
                     qconv_args = (conv_input, packed_weight, scale_node, zero_point_node)
                     kwargs = load_arg(quantized=False)(self.conv_node.kwargs)
                     op = quantized_graph.create_node(
@@ -768,15 +760,10 @@
                         self._maybe_get_last_node_only_observer(modules)
                     assert activation_post_process is not None
                     scale, zero_point, _ = get_per_tensor_qparams(activation_post_process)
-<<<<<<< HEAD
-
-                    scale_node, zero_point_node = create_qparam_nodes(self.linear_node.name, scale, zero_point, modules, quantized_graph, node_name_to_scope)
-=======
                     scale_node, zero_point_node = \
                         create_qparam_nodes(
-                            quantizer, self.linear_node.name, scale, zero_point, modules,
+                            self.linear_node.name, scale, zero_point, modules,
                             quantized_graph, node_name_to_scope)
->>>>>>> e77c784b
 
                     qlinear_args = (linear_input, packed_weight, scale_node, zero_point_node)
                     op = quantized_graph.create_node(
@@ -1091,15 +1078,10 @@
                     scale, zero_point = activation_post_process.calculate_qparams()  # type: ignore[operator]
                     scale = float(scale)
                     zero_point = int(zero_point)
-<<<<<<< HEAD
-
-                    scale_arg, zero_point_arg = create_qparam_nodes(node.name, scale, zero_point, modules, quantized_graph, node_name_to_scope)
-=======
                     scale_arg, zero_point_arg = \
                         create_qparam_nodes(
-                            quantizer, node.name, scale, zero_point, modules,
+                            node.name, scale, zero_point, modules,
                             quantized_graph, node_name_to_scope)
->>>>>>> e77c784b
 
                     assert not isinstance(node.target, str), "Expecting node.target for "
                     "call_function to be a function instead of a string"
@@ -1161,13 +1143,8 @@
         scale, zero_point = activation_post_process.calculate_qparams()  # type: ignore[operator]
         scale = float(scale)
         zero_point = int(zero_point)
-<<<<<<< HEAD
-
-        scale_arg, zero_point_arg = create_qparam_nodes(node.name, scale, zero_point, modules, quantized_graph, node_name_to_scope)
-=======
         scale_arg, zero_point_arg = create_qparam_nodes(
-            quantizer, node.name, scale, zero_point, modules, quantized_graph, node_name_to_scope)
->>>>>>> e77c784b
+            node.name, scale, zero_point, modules, quantized_graph, node_name_to_scope)
 
         quantized_op = get_quantized_operator(node.target)
         args = load_arg(quantized=[0])(node.args)
