--- conflicted
+++ resolved
@@ -237,29 +237,7 @@
                 convert_custom_config_dict: Dict[str, Any] = None) -> Node:
         if not self.all_node_args_are_tensors:
             return NotImplemented
-        cur_idx = quantizer.activation_post_process_indexes[node.name]
-<<<<<<< HEAD
-        # activation_post_process = \
-        #     quantizer.modules[quantizer.activation_post_process_map[node.name][cur_idx]]
         quantizer.activation_post_process_indexes[node.name] += 1
-        # scale, zero_point = activation_post_process.calculate_qparams()
-        # scale = float(scale)
-        # zero_point = int(zero_point)
-=======
-        activation_post_process = \
-            quantizer.modules[quantizer.activation_post_process_map[node.name][cur_idx]]
-        quantizer.activation_post_process_indexes[node.name] += 1
-        scale, zero_point = activation_post_process.calculate_qparams()
-        scale = float(scale)
-        zero_point = int(zero_point)
->>>>>>> c57541ce
-
-        # scale_arg, zero_point_arg = create_qparam_nodes(quantizer, node.name, scale, zero_point)
-
-        # kwargs = {**load_arg(quantized=False)(node.kwargs), 'scale': scale_arg, 'zero_point': zero_point_arg}
-        # return quantizer.quantized_graph.create_node(
-        #     'call_function', torch.ops.quantized.cat, load_arg(quantized=[0])(node.args), kwargs)
-
         return quantizer.quantized_graph.node_copy(node, load_arg(quantized=True))
 
 # handle conv, maybe followed by relu
