#pragma once

#include <string>
#include <unordered_map>
#include <unordered_set>
#include <vector>

#include <torch/csrc/WindowsTorchApiMacro.h>

namespace torch {
namespace jit {
namespace tensorexpr {

class Expr;
class Var;
class Buf;
class Tensor;
class Function;
class Stmt;
class For;
class Block;
class Store;
class Dtype;

class TORCH_API LoopNest {
 public:
  // A constructor for building a LoopNest from a list of Tensors
  LoopNest(
      const std::vector<Tensor*>& output_tensors,
      const std::vector<Tensor*>& tensors_to_compute);

  // A convenience constructor for the case when all tensors are output tensors
  LoopNest(const std::vector<Tensor*>& output_tensors);

  // A constructor for building a LoopNest from an Stmt and a list of output
  // buffers.
  LoopNest(Stmt* stmt, std::unordered_set<const Buf*> output_bufs);

  // A constructor for building a LoopNest from another loopnest. It clones the
  // other loopnest's stmt.
  LoopNest(const LoopNest& other);

  Stmt* root_stmt() const {
    return root_stmt_;
  }

  std::vector<For*> getLoopStmtsFor(Tensor*) const;
  std::vector<For*> getLoopStmtsFor(const Buf*) const;
  std::vector<For*> getLoopStmtsFor(Stmt*) const;
  Stmt* getLoopBodyFor(Tensor*) const;
  Stmt* getLoopBodyFor(const Buf*) const;

  // Returns the For stmt that is immediately enclosing the given stmt.
  static For* getParentLoop(const Stmt* st);

  // Returns the list of For stmts corresponding to the loopnest that is
  // enclosing the given stmt.
  static std::vector<For*> getEnclosingLoopNest(const Stmt* st);

  // Returns a list of all Stmts that write to the given buf.
  std::vector<const Stmt*> getAllWritesToBuf(const Buf*) const;

  // The following methods return the For loops that contain writes to
  // the given buf.
  //
  // For example, consider the following code:
  //   for i1
  //     for j1
  //       a[i1,j1] =
  //   for i2
  //     for j2
  //       for k2
  //         a[i2,j2] =
  //     for j3
  //       a[i2,j3] =

  // Returns a list of For loops which directly contain a Stmt that writes
  // to buf.
  // For the above example:
  //   getAllInnermostLoopsWritingToBuf(a) => {j1, k2, j3}
  std::vector<For*> getAllInnermostLoopsWritingToBuf(const Buf*) const;

  // Returns a list of For loopnests which contain a Stmt that writes to
  // the given buf. Each loopnest here is a vector For loops.
  // For the above example:
  //   getAllLoopNestsWritingToBuf(a) => {{i1,j1}, {i2,j2,k2}, {i2,j3}}
  std::vector<std::vector<For*>> getAllLoopNestsWritingToBuf(const Buf*) const;

  static void vectorize(For*);
  Stmt* simplify();

  bool computeInline(Stmt* s);
  bool computeInline(const Buf* b);
  void inlineIntermediateBufs(bool allow_duplicated_work);

<<<<<<< HEAD
  // Splits the given loop into 2 nested loops with the given factor as the
  // inner loop bound. If the factor does not evenly divide the loop bound,
  // then the remainining iterations are extracted into a tail loop that is
  // added after the given loop.
  //
  // For example, consider the following code:
  //   for (int i = 0; i < 100; ++i) {
  //     A[i] =
  //   }
  //
  // splitWithTail(i, 8, ...) will result in:
  //   for (int i_outer = 0; i_outer < 12; ++i_outer) {
  //     for (int i_inner = 0; i_inner < 8; ++i_inner) {
  //       A[i_outer * 8 + i_inner] =
  //     }
  //   }
  //   for (int i_tail = 0; i_tail < 4; ++i_tail) {
  //     A[i_tail + 96] =
  //   }
  //
  // The given loop will be transformed to the outer loop after splitting.
  // So, the pointer to the input loop should be valid after splitting and
  // will point to the outer loop.
=======
  // Optimizes conditionals.
  //
  // Currently, only the following pattern of conditionals is optimized.
  // This corresponds to the conditional format that is generated to handle
  // `aten::cat` op.
  //
  //   for (int i = 0; i < 20; i++) {
  //     A[i] = IfThenElse(i<5 ? 1 : 0, B[i], C[i-5])
  //   }
  //
  // Constraints that must be satisfied for this optimization:
  //   * All conditions should be of the form "var < expr".
  //   * All conditions should have the same variable, say v.
  //   * The condition variable found should be the same as the inner-most
  //     loop variable. TODO: Remove this constraint.
  //   * If there are multiple stores that contain conditionals using the same
  //     loop variable, only the first conditional will be optimized.
  //     TODO: Remove this constraint.
  bool optimizeConditionals();

  static void splitWithTail(For* f, int factor);
>>>>>>> edbab5f0
  static void splitWithTail(
      For* f,
      int factor,
      For** inner,
      For** tail);
  // A convenience wrapper when the caller does not need to access the
  // split loops.
  static void splitWithTail(For* f, int factor);

<<<<<<< HEAD
  // Splits the given loop into 2 nested loops with the given factor as the
  // inner loop bound. If the factor does not evenly divide the loop bound,
  // then a conditional is inserted into the body to handle the remaining
  // iterations appropriately.
  //
  // For example, consider the following code:
  //   for (int i = 0; i < 100; ++i) {
  //     A[i] =
  //   }
  //
  // splitWithMask(i, 8, ...) will result in:
  //   for (int i_outer = 0; i_outer < 13; ++i_outer) {
  //     for (int i_inner = 0; i_inner < 8; ++i_inner) {
  //       if (i_outer * 8 + i_inner < 100) {
  //         A[i_outer * 8 + i_inner] =
  //       }
  //     }
  //   }
  //
  // The given loop will be transformed to the outer loop after splitting.
  // So, the pointer to the input loop should be valid after splitting and
  // will point to the outer loop.
  static void splitWithMask(For* f, int factor, For** outer, For** inner);
  // A convenience wrapper when the caller does not need to access the
  // split loops.
  static void splitWithMask(For* f, int factor);
=======
  static void splitWithMask(For* f, int factor);
  static void splitWithMask(For* f, int factor, For** inner);
>>>>>>> edbab5f0

  // The following methods support loop distribution.
  // For example, consider the following code. This will be used to
  // demonstrate the methods below.
  //
  // S1:  for i
  // S2:    A[i] = 0
  // S3:    for j
  // S4:      A[i] = A[i] +
  // S5:    B[i] = A[i]
  // S6:    for k
  // S7:      B[i] = B[i] +

  // This method distributes the given loop over its body by splitting
  // after every given pivot stmt.
  //
  // NOTE: Pivot stmts that are not in the given loop's body will be ignored.
  //
  // For the above example:
  //   distributeLoop(S1, {S3, S5})
  // will result in:
  // S1:  for i
  // S2:    A[i] = 0
  // S3:    for j
  // S4:      A[i] = A[i] +
  //   :  for i
  // S5:    B[i] = A[i]
  //   :  for i
  // S6:    for k
  // S7:      B[i] = B[i] +
  static std::vector<For*> distributeLoop(
      For* loop,
      const std::unordered_set<Stmt*>& pivots);

  // This method distributes the given loop over every stmt in its body.
  //
  // For the above example:
  //   distributeLoop(S1)
  // will result in:
  // S1:  for i
  // S2:    A[i] = 0
  //   :  for i
  // S3:    for j
  // S4:      A[i] = A[i] +
  //   :  for i
  // S5:    B[i] = A[i]
  //   :  for i
  // S6:    for k
  // S7:      B[i] = B[i] +
  static std::vector<For*> distributeLoop(For* loop);

  // This method distributes the given loop over its body by splitting
  // after every For stmt in its body.
  //
  // For the above example:
  //   distributeLoopOverInnerLoops(S1)
  // will result in:
  // S1:  for i
  // S2:    A[i] = 0
  // S3:    for j
  // S4:      A[i] = A[i] +
  //   :  for i
  // S5:    B[i] = A[i]
  // S6:    for k
  // S7:      B[i] = B[i] +
  static std::vector<For*> distributeLoopOverInnerLoops(For* loop);

  // This method performs loop fusion.
  // For example, consider the following code.
  //
  // S1:  for m
  // S2:    A[m] = 0
  // S3:    for j
  // S4:      A[m] = A[m] +
  // S5:  for n
  // S5:    B[n] = A[n]
  // S6:    for k
  // S7:      B[n] = B[n] +
  //
  // fuseLoops({S1, S5}), will return the following loop:
  // S1:  for m
  // S2:    A[m] = 0
  // S3:    for j
  // S4:      A[m] = A[m] +
  // S5:    B[m] = A[m]
  // S6:    for k
  // S7:      B[m] = B[m] +
  //
  // Loop fusion is done only when all the conditions below are satisfied.
  //  * All the loops have the same parent.
  //  * There are no statements between these loops in their parent body.
  //  * The start bounds are the same for all loops.
  //  * The stop bounds are the same for all loops.
  //  * Fusing the loops does not violate or add any dependencies.
  static bool fuseLoops(const std::vector<For*>& loops, For** fused);

  void reorderAxis(For* a, For* b);

  // Reorder the given list of loops according to the permutation specified.
  // Here permutation[i] represents the location of the loop i in the result.
  //
  // For example, consider the following code:
  //   for p
  //     for q
  //       for r
  //         for s
  //           A[p,q,r,s] =
  //
  // reorder({p, q, r, s}, {2, 3, 0, 1}) will return the list of loops in the
  // following form:
  //    for r
  //      for s
  //        for p
  //          for q
  //            A[p,q,r,s] =
  static std::vector<For*> reorder(
      const std::vector<For*>& loops,
      const std::vector<size_t>& permutation);

  // Returns true if the given loops are perfectly nested, i.e., every loop
  // (except the innermost) should have exactly one statement in its body
  // and that statement must be the next inner loop.
  static bool areLoopsPerfectlyNested(const std::vector<For*>& loops);

  // Returns true if the given loop has a loop-carried dependence.
  static bool hasLoopCarriedDependence(For* loop);

  static void unroll(For* f, Stmt** unrolled);
  static void unroll(For* f);

  static bool normalize(For* f);
  static bool isNormalized(For* f);

  static bool flatten(const std::vector<For*>& f, For** flattened);
  static bool flatten(const std::vector<For*>& f);

  // Compresses the given buffer based on its use in the given Stmts.
  // For example, given the input:
  //
  // for (int i = 0; i < 100; ++i) {
  //   for (int j = 0; j < 200; ++j) {
  //     A[i,j] = sin(i*j)
  //   }
  //   for (int j = 0; j < 199; ++j) {
  //     B[i,j] = A[i,j] + A[i, j+1]
  //   }
  // }
  //
  // compressBuffer(A, ...) will compress buffer A from
  // [100, 200] to [1, 200] and modify the code as follows:
  //
  // for (int i = 0; i < 100; ++i) {
  //   for (int j = 0; j < 200; ++j) {
  //     A[0,j] = sin(i*j)
  //   }
  //   for (int j = 0; j < 199; ++j) {
  //     B[i,j] = A[0,j] + A[0, j+1]
  //   }
  // }
  static void compressBuffer(Buf* buf, Stmt* stmt);

  // Get 'num' loops from the loopnest starting at 'f'.
  static std::vector<For*> getLoopStmtsInLoopNest(For* f, size_t num);

  // LoopOptions are propagated to tail.
  void sliceHead(For* f, int factor, For** head, For** tail);
  void sliceHead(For* f, int factor);
  // LoopOptions are propagated to head.
  void sliceTail(For* f, int factor, For** head, For** tail);
  void sliceTail(For* f, int factor);

  void setGPUBlockIndex(For* f, int idx);
  void setGPUThreadIndex(For* f, int idx);

  using AccessResult = std::pair<const Buf*, Stmt*>;
  // Insert a cache for the consumer's usages of the buffer produced in
  // consumer, and redirect reads and writes in the consumer to that cache.
  // Returns a pair of the new cache buffer, and the new rewritten consumer.
  AccessResult cacheAccesses(
      const Buf* producer,
      const std::string& name,
      Stmt* consumer);

  // Insert a temporary computation of statement S in the scope of loop AT.
  // S is assumed to be a Store or a Block containing a Store. Along with the
  // computation itself, this transformation inserts Alloc/Free statements for
  // the temporary buffer used in the computation.
  void computeAt(Stmt* s, For* at);

  // Rfactor a reduction axis into a normal axis.
  //
  // Requirements:
  //  * S is the reduction store
  //  * S is the only statement in the innermost loop
  //  * There is at least two reduction arguments in S
  //  * OUTER_REDUCTION_FOR loop corresponds to the outermost reduction variable
  //  used in the store and all other reduction variables are index variables of
  //  children loops of OUTER_REDUCTION_FOR
  //  * OUTER_REDUCTION_FOR is a perfect loop nest, i.e. it has only loops
  //  corresponding to the other reduction variables and the store, nested into
  //  each other
  //
  // What it does:
  //   * Introduce a new buffer with an extra dimension of a size equal to the
  //   span of the loop OUTER_REDUCTION_FOR (the new buffer is returned via
  //   RFAC_BUF_PTR)
  //   * Insert an initialization store for the new buffer in
  //   OUTER_REDUCTION_FOR before its nested loop
  //   * Replace the reduction store to the original buffer with the reduction
  //   store to the temp buffer, removing the index var of OUTER_REDUCTION_FOR
  //   from reduction arguments
  //   * Insert a final reduction store over the extra dimension of the new
  //   buffer to the original buffer
  //   * Returns TRUE if the transformation succeeded and FALSE otherwise
  //
  // Example:
  // Original IR:
  // S1: for i      # normal axis
  // S2:   X[i] = 0
  // S3:   for j    # reduction axis
  // S4:     for k  # reduction axis
  // S5:       X[i] = ReduceOp(X[i] + Y[i,j,k], reduce_axis={j,k})
  //
  // After RFACTOR(S5, S3)
  // S1: for i               # normal axis
  // S2:   X[i] = 0
  // S3:   for j             # reduction axis for X, normal axis for X_rfac
  //         X_rfac[i,j] = 0
  // S4:     for k           # reduction axis
  //           X_rfac[i,j] = ReduceOp(X_rfac[i,j] + Y[i,j,k], reduce_axis={k})
  //         X[i] = ReduceOp(X[i] + X_rfac[i,j], reduce_axis={j})
  bool rfactor(Stmt* s, For* outer_reduction_for);
  bool rfactor(Stmt* s, For* outer_reduction_for, Buf** rfac_buf_ptr);

  void setBufferMap(
      For* f,
      const std::unordered_map<std::string, const Buf*>& map);

  void eliminateDeadStores();
  void prepareForCodegen();

  // Find the inner-most loops and vectorize them. Currently, this only works
  // for the LLVM backend, when no reductions are involved.
  void vectorizeInnerLoops();

  const std::unordered_set<const Buf*> getInputBufs() const;
  const std::unordered_set<const Buf*> getOutputBufs() const {
    return output_bufs_;
  }

 private:
  void initialize(
      const std::vector<Tensor*>& output_tensors,
      const std::vector<Tensor*>& tensors_to_compute);
  Stmt* insertAllocFree(Stmt* stmt);
  const std::unordered_set<const Buf*> getIntermediateBufs() const;

  Stmt* root_stmt_;

  std::unordered_set<const Buf*> output_bufs_;
};

TORCH_API Stmt* FlattenIndexes(Stmt* s);

// TODO: Revisit this once we decide on how dependencies analysis should look
// like. Maybe we would choose to use a different API and BufUse would be
// removed, or if we decide to keep it we need to properly document its API.
struct BufLoadOrStoreUse {
  Stmt* s;
  bool isStore;
};

/*
 * Returns a map ( Buf -> uses of this Buf), uses are represented as vectors of
 * BufUse elements, which are Stmt* and a bool isStore flag. The order of uses
 * in the vectors reflects the order in which the uses appear in the given
 * statement.
 */
std::unordered_map<const Buf*, std::vector<BufLoadOrStoreUse>>
findLoadOrStoreUses(Stmt* s);

} // namespace tensorexpr
} // namespace jit
} // namespace torch<|MERGE_RESOLUTION|>--- conflicted
+++ resolved
@@ -93,31 +93,6 @@
   bool computeInline(const Buf* b);
   void inlineIntermediateBufs(bool allow_duplicated_work);
 
-<<<<<<< HEAD
-  // Splits the given loop into 2 nested loops with the given factor as the
-  // inner loop bound. If the factor does not evenly divide the loop bound,
-  // then the remainining iterations are extracted into a tail loop that is
-  // added after the given loop.
-  //
-  // For example, consider the following code:
-  //   for (int i = 0; i < 100; ++i) {
-  //     A[i] =
-  //   }
-  //
-  // splitWithTail(i, 8, ...) will result in:
-  //   for (int i_outer = 0; i_outer < 12; ++i_outer) {
-  //     for (int i_inner = 0; i_inner < 8; ++i_inner) {
-  //       A[i_outer * 8 + i_inner] =
-  //     }
-  //   }
-  //   for (int i_tail = 0; i_tail < 4; ++i_tail) {
-  //     A[i_tail + 96] =
-  //   }
-  //
-  // The given loop will be transformed to the outer loop after splitting.
-  // So, the pointer to the input loop should be valid after splitting and
-  // will point to the outer loop.
-=======
   // Optimizes conditionals.
   //
   // Currently, only the following pattern of conditionals is optimized.
@@ -138,8 +113,30 @@
   //     TODO: Remove this constraint.
   bool optimizeConditionals();
 
-  static void splitWithTail(For* f, int factor);
->>>>>>> edbab5f0
+  // Splits the given loop into 2 nested loops with the given factor as the
+  // inner loop bound. If the factor does not evenly divide the loop bound,
+  // then the remainining iterations are extracted into a tail loop that is
+  // added after the given loop.
+  //
+  // For example, consider the following code:
+  //   for (int i = 0; i < 100; ++i) {
+  //     A[i] =
+  //   }
+  //
+  // splitWithTail(i, 8, ...) will result in:
+  //   for (int i_outer = 0; i_outer < 12; ++i_outer) {
+  //     for (int i_inner = 0; i_inner < 8; ++i_inner) {
+  //       A[i_outer * 8 + i_inner] =
+  //     }
+  //   }
+  //   for (int i_tail = 0; i_tail < 4; ++i_tail) {
+  //     A[i_tail + 96] =
+  //   }
+  //
+  // The given loop will be transformed to the outer loop after splitting.
+  // So, the pointer to the input loop should be valid after splitting and
+  // will point to the outer loop. The `inner` and `tail` parameters will be
+  // set to point to the inner and tail loops that are generated.
   static void splitWithTail(
       For* f,
       int factor,
@@ -149,7 +146,6 @@
   // split loops.
   static void splitWithTail(For* f, int factor);
 
-<<<<<<< HEAD
   // Splits the given loop into 2 nested loops with the given factor as the
   // inner loop bound. If the factor does not evenly divide the loop bound,
   // then a conditional is inserted into the body to handle the remaining
@@ -171,15 +167,12 @@
   //
   // The given loop will be transformed to the outer loop after splitting.
   // So, the pointer to the input loop should be valid after splitting and
-  // will point to the outer loop.
-  static void splitWithMask(For* f, int factor, For** outer, For** inner);
+  // will point to the outer loop. The `inner` parameter will be set to point
+  // to the inner loop that is generated.
+  static void splitWithMask(For* f, int factor, For** inner);
   // A convenience wrapper when the caller does not need to access the
   // split loops.
   static void splitWithMask(For* f, int factor);
-=======
-  static void splitWithMask(For* f, int factor);
-  static void splitWithMask(For* f, int factor, For** inner);
->>>>>>> edbab5f0
 
   // The following methods support loop distribution.
   // For example, consider the following code. This will be used to
