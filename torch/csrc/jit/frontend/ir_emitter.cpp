#include <torch/csrc/jit/frontend/ir_emitter.h>

#include <c10/util/Exception.h>
#include <c10/util/StringUtil.h>
#include <torch/csrc/jit/api/function_impl.h>
#include <torch/csrc/jit/frontend/canonicalize_modified_loop.h>
#include <torch/csrc/jit/frontend/convert_to_ssa.h>
#include <torch/csrc/jit/frontend/lexer.h>
#include <torch/csrc/jit/frontend/parser.h>
#include <torch/csrc/jit/frontend/schema_matching.h>
#include <torch/csrc/jit/frontend/script_type_parser.h>
#include <torch/csrc/jit/ir/ir.h>
#include <torch/csrc/jit/passes/annotate_warns.h>
#include <torch/csrc/jit/passes/canonicalize.h>
#include <torch/csrc/jit/passes/constant_pooling.h>
#include <torch/csrc/jit/passes/constant_propagation.h>
#include <torch/csrc/jit/passes/dead_code_elimination.h>
#include <torch/csrc/jit/passes/inline_forked_closures.h>
#include <torch/csrc/jit/passes/inliner.h>
#include <torch/csrc/jit/passes/lift_closures.h>
#include <torch/csrc/jit/passes/lower_tuples.h>
#include <torch/csrc/jit/passes/normalize_ops.h>
#include <torch/csrc/jit/runtime/interpreter.h>
#include <torch/csrc/jit/runtime/operator.h>
#include <torch/csrc/jit/runtime/slice_indices_adjust.h>
#include <torch/csrc/jit/testing/hooks_for_testing.h>

#include <torch/csrc/jit/ir/constants.h>

#include <c10/util/Optional.h>

#include <atomic>
#include <climits>
#include <set>
#include <stack>

namespace torch {
namespace jit {

using FunctionTable = std::unordered_map<std::string, Function&>;
using ValueTable = std::unordered_map<std::string, SugaredValuePtr>;
using TypeTable = std::unordered_map<std::string, TypePtr>;
using AttributeMap = std::unordered_map<std::string, Const>;
using ListAttributeMap = std::unordered_map<std::string, std::vector<Const>>;

struct Refinement {
  Refinement(std::string identifier, TypePtr type)
      : identifier_(std::move(identifier)), type_(std::move(type)) {}
  const std::string& identifier() const {
    return identifier_;
  }
  TypePtr type() const {
    return type_;
  }

 private:
  std::string identifier_;
  TypePtr type_;
};

struct RefinementSet {
  // When a comparison like x is None is made, we associate type refinements
  // with its true value and its false value. If a boolean that has refinements
  // associated with it is used in a conditional of an if statement, the true
  // and false refinements are inserted into the corresponding blocks
  using Refinements = std::vector<Refinement>;

  RefinementSet(Refinements true_refinements, Refinements false_refinements)
      : true_refinements_(std::move(true_refinements)),
        false_refinements_(std::move(false_refinements)) {}
  RefinementSet(Refinement single) : RefinementSet({std::move(single)}, {}) {}
  RefinementSet(Refinement single_true, Refinement single_false)
      : RefinementSet(
            Refinements({std::move(single_true)}),
            Refinements({std::move(single_false)})) {}
  RefinementSet() = default; // empty
  RefinementSet And(const RefinementSet& rhs) const {
    // if the result of an AND is true, both a & b had to be true,
    // so we take the union of a.true_refinements and b.true_refinements.
    // if the result is false, either a or b could have been false,
    // so we take their intersection.
    return RefinementSet(
        unionSet(true_refinements_, rhs.true_refinements_),
        intersectSet(false_refinements_, rhs.false_refinements_));
  }
  RefinementSet Or(const RefinementSet& rhs) const {
    // if the result of an OR is true, either a & b could have been true,
    // so we take the intersection of a.true_refinements & b.true_refinements.
    // if the result is false, both a and b had to be false,
    // so we take their union.
    return RefinementSet(
        intersectSet(true_refinements_, rhs.true_refinements_),
        unionSet(false_refinements_, rhs.false_refinements_));
  }

  RefinementSet Not() const {
    return RefinementSet(false_refinements_, true_refinements_);
  }
  const std::vector<Refinement> activeRefinements() const {
    return true_refinements_;
  }

 private:
  static bool sameVar(const Refinement& a, const Refinement& b) {
    return a.identifier() == b.identifier();
  }
  static Refinements unionSet(const Refinements& a, const Refinements& b) {
    Refinements result = a;
    for (const Refinement& r : b) {
      auto it =
          std::find_if(result.begin(), result.end(), [&](const Refinement& e) {
            return e.identifier() == r.identifier();
          });
      if (it == result.end()) {
        result.push_back(r);
      } else if (*it->type() != *r.type()) {
        // we only keep refinements when they exactly match one
        // refinement type, for instance, we do not attempt to refine:
        // isinstance(x, float) and isinstance(x, int)
        result.erase(it);
      }
    }
    return result;
  }
  static Refinements intersectSet(const Refinements& a, const Refinements& b) {
    Refinements result;
    for (const Refinement& r : a) {
      auto it = std::find_if(b.begin(), b.end(), [&](const Refinement& e) {
        return e.identifier() == r.identifier();
      });
      if (it != b.end() && r.type() == it->type()) {
        result.push_back(r);
      }
    }
    return result;
  }

  Refinements true_refinements_;
  Refinements false_refinements_;
};

struct CondValue {
  CondValue(
      Value* value,
      RefinementSet refinements,
      c10::optional<bool> static_if)
      : value_(value),
        refinements_(std::move(refinements)),
        static_if_(static_if) {}
  CondValue(
      Graph& g,
      const SourceRange& loc,
      bool static_value,
      RefinementSet refinements)
      : value_(g.insertConstant(static_value, loc)),
        refinements_(std::move(refinements)),
        static_if_(static_value) {}
  Value* value() const {
    return value_;
  }
  const RefinementSet& refinements() const {
    return refinements_;
  }
  c10::optional<bool> staticIf() const {
    return static_if_;
  }

 private:
  Value* value_;
  RefinementSet refinements_;
  c10::optional<bool>
      static_if_; // certain expression cause us to emit a static if statement
                  // this value is present if this is the case.
                  // this is not equivalent to value_ being a constant
                  // it is possible for value_ to be constant but for
                  // the expression that produced it to not trigger the
                  // static if behavior. e.g. use of a variable assigned
                  // to a constant
};

enum NoneStatus { ALWAYS, MAYBE, NEVER };
NoneStatus canBeNone(Value* v) {
  if (v->node()->mustBeNone()) {
    return ALWAYS;
  }
  if (v->type()->kind() == OptionalType::Kind) {
    return MAYBE;
  }
  return NEVER;
}

static Value* asSimple(const SugaredValuePtr& value) {
  if (SimpleValue* sv = dynamic_cast<SimpleValue*>(value.get())) {
    return sv->getValue();
  }
  return nullptr;
}

static std::shared_ptr<MagicMethod> makeMagic(
    const std::string& name,
    SugaredValuePtr base) {
  return std::make_shared<MagicMethod>(name, base);
}

// Auxiliary data structure for desugaring variable binding into our always
// explicitly scoped language as we descend down nested control structures in
// the frontend (which themselves don't introduce scopes)
//
// The Environment keeps track of two tables, one for values which are not first
// class and a type table for values which are. When a first class value
// is set in the environment, we emit a prim::Store which sets the
// name of the variable to appropriate type, and when a first-class value is
// referenced we emit a prim::Load that generates a value of the appropriate
// type.
//
// a = 1
// print(a)
// becomes:
// = prim::Store[name="a"](%a.1)
// %a : int = prim::Load[name="a"]()
// prim::Print(%a)

struct Environment {
  Environment(
      Function& method,
      ResolverPtr resolver,
      Block* b,
      std::shared_ptr<Environment> next = nullptr)
      : method(method),
        resolver(std::move(resolver)),
        b(b),
        next(std::move(next)) {}

  Function& method;
  ResolverPtr resolver;
  std::unordered_map<std::string, std::function<std::string()>> error_messages;
  Block* b;

  std::shared_ptr<Environment> next;

  // set type error in the lowest environment. if the variable is used after an
  // error has been set, then we will use the more informative error message
  void setVariableTypeError(
      const std::string& name,
      std::function<std::string()> msg) {
    auto runner = this;
    while (runner->next) {
      runner = runner->next.get();
    }
    runner->error_messages[name] = std::move(msg);
  }

  // see if type error has been set for a variable
  c10::optional<std::string> findVariableTypeError(const std::string& name) {
    auto runner = this;
    while (runner->next) {
      runner = runner->next.get();
    }
    auto msg = runner->error_messages.find(name);
    if (msg != runner->error_messages.end()) {
      return msg->second();
    } else {
      return c10::nullopt;
    }
  }

  SugaredValuePtr insertLoad(const std::string& name, const TypePtr& type) {
    auto g = b->owningGraph();
    auto load = g->insertNode(g->createLoad(name, type));
    if (meaningfulName(name)) {
      load->output()->setDebugName(name);
    }
    return std::make_shared<SimpleValue>(load->output());
  }

  // note: type is not always the same as v->type(), e.g.
  // type: Optional[Tensor]
  // v->type(): Tensor
  void insertStore(
      const std::string& name,
      const SourceRange& loc,
      Value* v,
      TypePtr type) {
    auto g = b->owningGraph();
    g->insertNode(g->createStore(name, v))->setSourceRange(loc);
    type_table[name] = std::move(type);
  }

  SugaredValuePtr findInThisFrame(const std::string& name) {
    auto it = value_table.find(name);
    if (it != value_table.end()) {
      return it->second;
    }
    auto it2 = type_table.find(name);
    if (it2 != type_table.end()) {
      return insertLoad(name, it2->second);
    }
    return nullptr;
  }

  SugaredValuePtr findInParentFrame(const std::string& name) {
    return next ? next->findInAnyFrame(name) : nullptr;
  }

  void setType(const std::string& name, TypePtr type) {
    type_table[name] = std::move(type);
  }

  SugaredValuePtr findInAnyFrame(const std::string& name) {
    for (auto runner = this; runner; runner = runner->next.get()) {
      if (auto r = runner->findInThisFrame(name)) {
        return r;
      }
    }
    return nullptr;
  }

  Block* block() {
    return b;
  }

  void setVar(const SourceRange& loc, const std::string& name, Value* value) {
    setSugaredVar(
        loc,
        name,
        std::make_shared<SimpleValue>(value),
        /*annotated_type=*/nullptr);
  }

  void setSugaredVar(
      const SourceRange& loc,
      const std::string& name,
      SugaredValuePtr value,
      TypePtr annotated_type) {
    Value* as_simple_value = asSimple(value);
    if (as_simple_value && !as_simple_value->hasDebugName() &&
        meaningfulName(name) &&
        // note: if the value wasn't defined in this block, we might be giving a
        // name only used inside this block to a value outside of this. this is
        // not normally helpful for debugging and causes import/export jitter.
        as_simple_value->node()->owningBlock() == block()) {
      as_simple_value->setDebugName(name);
    }
    // prevent re-assignment involving any sugared values
    // any reassignment like:
    // a = ...
    // while ...
    //   a = ..
    // requires 'a' to be first-class in the graph since its value depends on
    // control flow
    if (auto parent = findInParentFrame(name)) {
      if (annotated_type) {
        throw ErrorReport(loc)
            << "Attempting to declare and annotate the type of variable '"
            << name << "' but it is already defined in an outer block";
      }
      if (!as_simple_value) {
        throw ErrorReport(loc)
            << "Cannot re-assign '" << name << "' to a value of type "
            << value->kind() << " because " << name
            << " is not a first-class value.  Only reassignments to first-class values are allowed";
      }
      Value* simple_parent = asSimple(parent);
      if (!simple_parent) {
        throw ErrorReport(loc)
            << "Cannot re-assign '" << name << "' because it has type "
            << value->kind() << " and " << name
            << " is not a first-class value.  Only reassignments to first-class values are allowed";
      }

      auto parent_type = unshapedType(simple_parent->type());
      as_simple_value = tryConvertToType(
          loc,
          *b->owningGraph(),
          parent_type,
          as_simple_value,
          /*allow_conversions=*/true);
      std::stringstream why_not;
      if (!as_simple_value->type()->isSubtypeOfExt(parent_type, &why_not)) {
        auto error = ErrorReport(loc);
        error << "Variable '" << name << "' previously has type "
              << simple_parent->type()->repr_str()
              << " but is now being assigned to a value of type "
              << as_simple_value->type()->repr_str();

        // Special-cased error msg if we're trying to assign to a tensor list.
        if (simple_parent->type()->kind() == TypeKind::ListType &&
            as_simple_value->type()->kind() == TypeKind::ListType) {
          error << "\nEmpty lists default to List[Tensor]. Add a variable "
                   "annotation to the assignment to create an empty list "
                   "of another type (torch.jit.annotate(List[T, []]) where T "
                   "is the type of elements in the list for Python 2)";
        }
        error << "\n" << why_not.str();
        throw error;
      }
    }
    if (as_simple_value) {
      if (annotated_type &&
          !as_simple_value->type()->isSubtypeOf(annotated_type)) {
        throw ErrorReport(loc)
            << "Variable '" << name << "' is annotated with type "
            << annotated_type->repr_str()
            << " but is being assigned to a value of type "
            << as_simple_value->type()->repr_str();
      }
      auto value_store_type =
          annotated_type ? annotated_type : as_simple_value->type();
      insertStore(name, loc, as_simple_value, value_store_type);
    } else {
      value_table[name] = std::move(value);
    }
  }

  SugaredValuePtr getSugaredVar(const Ident& ident, bool required = true) {
    return getSugaredVar(ident.name(), ident.range());
  }
  Value* getVar(const Ident& ident) {
    return getSugaredVar(ident)->asValue(ident.range(), method);
  }

  void throwVarNotFoundError(
      const std::string& ident,
      const SourceRange& range) {
    // check if this value was not emitted in an if statement because of a
    // type mismatch. if it was, then we print a more informative error msg
    if (auto msg = findVariableTypeError(ident)) {
      throw ErrorReport(range) << *msg << "and was used here";
    }
    throw ErrorReport(range) << "undefined value " << ident;
  }

  SugaredValuePtr getSugaredVar(
      const std::string& ident,
      const SourceRange& range,
      bool required = true) {
    auto retval = findInAnyFrame(ident);

    if (!retval) {
      static std::unordered_map<std::string, SugaredValuePtr> globals = {
          {"print", std::make_shared<PrintValue>()},
          {"tuple", SpecialFormValue::create(prim::TupleConstruct)},
          {"float",
           makeMagic(
               "__float__",
               std::make_shared<CastValue>(FloatType::get(), aten::Float))},
          {"int",
           makeMagic(
               "__int__",
               std::make_shared<CastValue>(IntType::get(), aten::Int))},
          {"bool",
           makeMagic(
               "__bool__",
               std::make_shared<CastValue>(BoolType::get(), aten::Bool))},
          {"str",
           makeMagic(
               "__str__",
               std::make_shared<CastValue>(StringType::get(), aten::str))},
          {"getattr", SpecialFormValue::create(prim::GetAttr)},
          {"hasattr", SpecialFormValue::create(prim::HasAttr)},
          {"isinstance", SpecialFormValue::create(prim::isinstance)},
          // todo(zach): remove when we can correctly export torch.full via ONNX
          // or we have implicit conversion that can convert numbers to tensors
          {"_to_tensor",
           std::make_shared<CastValue>(TensorType::get(), prim::NumToTensor)},
          {"len",
           makeMagic(
               "__len__",
               std::make_shared<BuiltinFunction>(aten::len, at::nullopt))},
          {"hex",
           makeMagic(
               "__hex__",
               std::make_shared<BuiltinFunction>(aten::hex, at::nullopt))},
          {"oct",
           makeMagic(
               "__oct__",
               std::make_shared<BuiltinFunction>(aten::oct, at::nullopt))},
          {"round",
           makeMagic(
               "__round__",
               std::make_shared<BuiltinFunction>(aten::round, at::nullopt))},
          {"hash", std::make_shared<BuiltinFunction>(aten::hash, at::nullopt)},
          {"id", std::make_shared<BuiltinFunction>(prim::id, at::nullopt)},
          {"min", std::make_shared<BuiltinFunction>(prim::min, at::nullopt)},
          {"max", std::make_shared<BuiltinFunction>(prim::max, at::nullopt)},
          {"abs", std::make_shared<BuiltinFunction>(prim::abs, at::nullopt)},
          {"all", std::make_shared<BuiltinFunction>(aten::all, at::nullopt)},
          {"divmod",
           std::make_shared<BuiltinFunction>(aten::divmod, at::nullopt)},
          {"list", SpecialFormValue::create(prim::list)},
          {"ord", std::make_shared<BuiltinFunction>(aten::ord, at::nullopt)},
          {"chr", std::make_shared<BuiltinFunction>(aten::chr, at::nullopt)},
          {"bin", std::make_shared<BuiltinFunction>(aten::bin, at::nullopt)},
          {"range", SpecialFormValue::create(prim::range)},
          {"zip", SpecialFormValue::create(prim::zip)},
          {"enumerate", SpecialFormValue::create(prim::enumerate)},
          {"rangelist",
           std::make_shared<BuiltinFunction>(prim::rangelist, at::nullopt)},
          {"sorted",
           std::make_shared<BuiltinFunction>(aten::sorted, at::nullopt)},
          // Only AssertionError is bound so that we can use it from emitAssert,
          // all other exceptions should be resolved at the Python level
          {"AssertionError",
           std::make_shared<ExceptionValue>("AssertionError")},
      };
      auto it = globals.find(ident);
      if (it != globals.end()) {
        retval = it->second;
      }
    }

    if (!retval) {
      if (auto type = resolver->resolveType(ident, range)) {
        if (auto tuple_type = type->cast<TupleType>()) {
          retval = std::make_shared<NamedTupleConstructor>(tuple_type);
        }
      }
    }

    if (!retval) {
      retval = resolver->resolveValue(ident, method, range);
    }

    if (!retval) {
      if (auto type = resolver->resolveType(ident, range)) {
        if (auto class_type = type->cast<ClassType>()) {
          retval = std::make_shared<ClassValue>(class_type);
        }
      }
    }

    if (!retval && required) {
      throwVarNotFoundError(ident, range);
    }
    return retval;
  }

  Value* getVar(const std::string& ident, const SourceRange& range) {
    return getSugaredVar(ident, range)->asValue(range, method);
  }

  void removeVar(const Ident& ident, bool check_if_removed = false) {
    bool removed = false;

    for (auto runner = this; runner; runner = runner->next.get()) {
      auto a = runner->value_table.erase(ident.name());
      auto b = runner->type_table.erase(ident.name());
      removed = a || b;
    }

    if (check_if_removed && !removed) {
      throwVarNotFoundError(ident.name(), ident.range());
    }
  }

  std::vector<std::string> definedVariables() {
    std::vector<std::string> result;
    for (auto& kv : type_table) {
      result.push_back(kv.first);
    }
    return result;
  }

 private:
  TypeTable type_table;
  ValueTable value_table;
};

template <class T>
static Value* materializeConstant(
    T val,
    Graph& graph,
    const SourceRange& r,
    std::unordered_map<T, Value*>& map) {
  auto existing_constant = map.find(val);
  if (existing_constant != map.end()) {
    return existing_constant->second;
  }

  WithInsertPoint guard(graph.block()->nodes().front());
  auto new_constant = graph.insertConstant(val, r);
  map[val] = new_constant;

  return new_constant;
}

inline bool isSupportedListElementType(const TypePtr& type) {
  return type->isSubtypeOf(TensorType::get()) ||
      type->isSubtypeOf(NumberType::get());
}

// Information for each def being emitted.
// Defs can be nested to support closures so we need a stack of this information
// Currently records information about the functions return type.
struct DefContext {
  TypePtr declared_return_type_; // nullptr if not annotated
  TypePtr merged_return_type_; // nullptr if a Return has not been seen yet
};

enum class LoopStatus { NOT_IN_LOOP, IN_LOOP, IN_UNROLLED_LOOP };

struct WithLoopStatus {
  WithLoopStatus(LoopStatus* prev, LoopStatus new_status) {
    prev_value_ = *prev;
    prev_ptr_ = prev;
    *prev = new_status;
  }
  ~WithLoopStatus() {
    *prev_ptr_ = prev_value_;
  }

 private:
  LoopStatus* prev_ptr_;
  LoopStatus prev_value_;
};

struct to_ir {
  to_ir(
      const Def& def,
      ResolverPtr resolver_,
      const Self* self,
      Function& method) // method being constructed
      : method(method),
        graph(method.graph()),
        resolver(std::move(resolver_)),
        typeParser_(resolver),
        environment_stack(nullptr) {
    AT_ASSERT(resolver);
    pushFrame(graph->block(), /*starts_def=*/true);

    // Type annotations exclude explicitly typing the "self" parameter, so in
    // the case that this is a method with self we expect one fewer parameter
    // annotation than the number of parameters this Def takes.
    if (self && def.decl().params().size() == 0) {
      throw ErrorReport(def.decl().params().range())
          << "methods must have a self argument";
    }
    method.setSchema(emitDef(def, self, graph->block()));

    // NB ORDERING: SSA conversion has to occur before
    // lifting of closures and forks, this way closures are converted
    // to SSA while part of their original graph, and closures are ready to
    // be inlined into forked closures
    ConvertToSSA(graph);
    // convert loops with an iter and body condition specified to
    // python-recognize while loops. we do this so they can be exported,
    // and run the pass early to avoid jitter. Like conversion to SSA,
    // it only needs to run once.
    CanonicalizeModifiedLoops(graph);

    // Convert Ops to a Normalized Form
    NormalizeOps(graph);

    runCleanupPasses(graph);
  }

 private:
  Function& method;
  std::shared_ptr<Graph> graph;
  ResolverPtr resolver;
  std::unordered_map<int64_t, Value*> integral_constants;
  std::unordered_map<double, Value*> fp_constants;
  std::unordered_set<Block*> exit_blocks;
  ScriptTypeParser typeParser_;
  LoopStatus loop_status_ = LoopStatus::NOT_IN_LOOP;

  // Singly-linked list of environments. This top element contains a member
  // `next` that points to the most immediate enclosing scope's value.
  std::shared_ptr<Environment> environment_stack;
  std::vector<DefContext> def_stack_;
  size_t temp_name_count_ = 0;
  std::string createTempName(const std::string& prefix) {
    return prefix + c10::to_string(temp_name_count_++);
  }

  void pushFrame(Block* b, bool starts_def = false) {
    if (starts_def) {
      def_stack_.emplace_back();
    }
    environment_stack =
        std::make_shared<Environment>(method, resolver, b, environment_stack);
  }
  std::shared_ptr<Environment> popFrame(bool ends_def = false) {
    auto old_frame = environment_stack;
    environment_stack = environment_stack->next;
    if (ends_def) {
      def_stack_.pop_back();
    }
    return old_frame;
  }

  // If the graph might not return, add an implicit None return at the end
  void handleMaybeNoReturn(const Def& def, Block* block) {
    auto decl_ret = def_stack_.back().declared_return_type_;
    if (exit_blocks.count(block) == 0) {
      auto decl_ret = def_stack_.back().declared_return_type_;
      if (decl_ret && decl_ret != NoneType::get()) {
        throw ErrorReport(def.range())
            << "Function was not annotated as having type None, but does not "
            << "return along all paths";
      }
      WithInsertPoint b(*block->nodes().end());
      emitReturn(Return::create(
          def.range(), Expr(Compound::create(TK_NONE, def.range(), {}))));
    } else {
      // if we haven't seen any return statements, but the graph block exits
      // (the function always throws) then we accept the declared return type if
      // it exists or set it to none
      if (def_stack_.back().merged_return_type_ == nullptr) {
        def_stack_.back().merged_return_type_ =
            decl_ret != nullptr ? decl_ret : NoneType::get();
      }
    }
  }

  FunctionSchema emitDef(const Def& def, const Self* self, Block* block) {
    auto schema = typeParser_.parseSchemaFromDef(def, bool(self));
    // TODO need guards on init returning none
    if (schema.returns().size() == 1) {
      def_stack_.back().declared_return_type_ = schema.returns().at(0).type();
    }
    std::vector<Argument> arguments =
        emitFormalArguments(def, self, schema, block);

    // body
    auto stmts_list = def.statements();
    emitStatements(stmts_list.begin(), stmts_list.end());
    handleMaybeNoReturn(def, block);
    std::vector<Argument> returns = {emitOutput(def.range(), schema, block)};
    return {def.name().name(), "", std::move(arguments), std::move(returns)};
  }

  // see [setstate type]
  static TypePtr getTypeForSetStateArg(const Def& def, const Self* self) {
    TORCH_CHECK(self, "Expected __setstate__ to have a `self` argument");
    auto getstate = self->getClassType()->findMethod("__getstate__");
    if (!getstate) {
      throw ErrorReport(def.range())
          << "`__setstate__` defined but not `__getstate__`. "
          << "You must have both defined on a ScriptModule "
          << "to customize serialization.\n"
          << "Did you forget to use `@torch.jit.export`?";
    }
    getstate->ensure_defined();
    return self->getClassType()
        ->getMethod("__getstate__")
        .getSchema()
        .returns()
        .at(0)
        .type();
  }

  // see [setstate type]
  static bool shouldDeriveSetStateType(
      const Def& def,
      const FunctionSchema& schema) {
    const bool noTypeAnnotations = std::all_of(
        schema.arguments().begin(),
        schema.arguments().end(),
        [](const Argument& arg) { return arg.is_inferred_type(); });

    bool shouldInfer = def.name().name() == "__setstate__" && noTypeAnnotations;
    if (!shouldInfer) {
      return false;
    }

    // Do some additional basic validation that the __setstate__ func is
    // well-formed
    TORCH_INTERNAL_ASSERT(def.name().name() == "__setstate__");
    const auto numDeclParams = def.decl().params().size();
    if (numDeclParams != 2) {
      throw ErrorReport(def.range())
          << "Expected 2 arguments for `__setstate__`, got: " << numDeclParams;
    }
    return true;
  }

  std::vector<Argument> emitFormalArguments(
      const Def& def,
      const Self* self,
      const FunctionSchema& schema,
      Block* block) {
    std::vector<Argument> arguments; // for schema
    // inputs
    auto it = def.decl().params().begin();
    auto end = def.decl().params().end();
    auto expected_annotation_size = def.decl().params().size();
    if (self) {
      expected_annotation_size--;
    }
    if (schema.arguments().size() != expected_annotation_size) {
      throw ErrorReport(def.decl().params().range())
          << "Number of type annotations for"
          << " function parameters (" << schema.arguments().size() << ")"
          << " does not match the number of parameters on the function ("
          << expected_annotation_size << ")!";
    }

    if (self) {
      AT_ASSERT(it != end);
      const auto& name = (*it).ident().name();
      Value* new_input = block->addInput()->setDebugName(name);
      environment_stack->setSugaredVar(
          (*it).ident().range(),
          name,
          self->makeSugared(new_input),
          /*annotated_type=*/nullptr);
      arguments.emplace_back(name, new_input->type());
      ++it;
    }

    // [setstate type]
    // __setstate__ is special, because if the user leaves it un-annotated we
    // will derive the type for `state` from the output type of __getstate__.
    // This is necessary so that we can allow submodules to appear in `state`.
    bool shouldDeriveType = shouldDeriveSetStateType(def, schema);
    size_t arg_annotation_idx = 0;
    for (; it != end; ++it) {
      auto& name = (*it).ident().name();
      // Add the input to the graph
      Value* new_input = block->addInput();
      if (meaningfulName(name)) {
        new_input->setDebugName(name);
      }
      // Record the type for the schema and set the Type on the Value*
      auto arg = schema.arguments().at(arg_annotation_idx++);
      if (shouldDeriveType) {
        TORCH_INTERNAL_ASSERT(schema.arguments().size() == 1);
        const auto& inferredStateType = getTypeForSetStateArg(def, self);
        arg = arg.cloneWithType(inferredStateType);
      }

      arguments.push_back(arg);
      new_input->setType(arguments.back().type());

      // NB: set type of new_input before setVar call so the Store is
      // typed appropriately
      environment_stack->setVar((*it).ident().range(), name, new_input);
    }
    return arguments;
  }

  Argument emitOutput(
      const SourceRange& range,
      const FunctionSchema& schema,
      Block* block) {
    // handleMaybeNoReturn ensures that merged_return_type_ is always set
    auto ret_type = def_stack_.back().merged_return_type_;
    TORCH_INTERNAL_ASSERT(ret_type);

    // in the ConvertToSSA pass, prim::ReturnStmts are lowered so that the
    // correct return value is set. Until then, we have a correctly-typed
    // placeholder return value. This is needed so that closures & graphs
    // are correctly typed.
    auto placeholder_return =
        graph->insertNode(graph->createUninitialized(ret_type))->output();
    block->registerOutput(placeholder_return);
    return Argument("", def_stack_.back().merged_return_type_);
  }

  void emitStatements(const List<Stmt>& statements) {
    return emitStatements(statements.begin(), statements.end());
  }

  // XXX: Right now closures are not generically implemented and are only used
  // as an intermediate form for special tasks, like defining gradients or
  // forked functions.
  //
  // There are several unfinished aspects that make them unusable generally
  // 1. We do not have a type, ivalue, operator to represent prim::Closure, so
  // closure_node has type None
  // 2. There is no export logic for it yet, so it cannot be
  // exported/python_printed
  // 3. There is nothing preventing the assignment of already existing variables
  // inside the closures
  //    the changes to those variables will just get forgotten.
  // 4. There is no parsing support in frontend.py, this is intentional since it
  //    prevents people from accidentally using this feature.
  //
  // This function leaves in the graph something like:
  //
  //   %2 : None = prim::Closure()
  //     block0():
  //       %1 : Tensor = prim::DoSomething(%0)
  //       -> (%1)
  //
  // A separate pass is required to erase this closure and replace it with
  // something actually executable (see liftClosure and inlineForkedClosure).
  std::shared_ptr<ClosureValue> emitClosure(
      const std::function<void(Block*)>& emit_body) {
    Node* closure_node = graph->insertNode(graph->create(prim::Closure, 1));
    // it is not a real thing yet, so just say the type is None
    closure_node->output()->setType(NoneType::get());
    Block* block = closure_node->addBlock();
    WithLoopStatus loop_guard(&loop_status_, LoopStatus::NOT_IN_LOOP);
    {
      WithInsertPoint guard(block);
      pushFrame(block, /*starts_def=*/true);
      emit_body(block);
      popFrame(/*ends_def=*/true);
    }
    return std::make_shared<ClosureValue>(closure_node->output());
  }

  void emitClosure(const Def& def) {
    // invoked once the closure block is set as the environment
    auto emit_body = [&](Block* closure_block) {
      emitDef(
          def,
          nullptr,
          closure_block); // ignore schema return, we just wont use it for now
                          // since we never create a Method for the closure
    };
    auto closure_value = emitClosure(emit_body);
    environment_stack->setSugaredVar(
        def.name().range(),
        def.name().name(),
        closure_value,
        /*annotated_type=*/nullptr);
  }

  void checkBreakContinue(
      const SourceRange& loc,
      const std::string& stmt_name) {
    if (loop_status_ == LoopStatus::NOT_IN_LOOP) {
      throw ErrorReport(loc) << "SyntaxError: '" << stmt_name << "'"
                             << " outside loop";
    } else if (loop_status_ == LoopStatus::IN_UNROLLED_LOOP) {
      throw ErrorReport(loc)
          << "Because we emit iteration over modulelists or tuples as "
             "unrolled loops, we do not support break or continue inside the body of these loops";
    }
  }

  void emitBreak(const Break& stmt) {
    checkBreakContinue(stmt.range(), "break");
    auto break_node =
        graph->create(prim::BreakStmt, {}, 0)->setSourceRange(stmt.range());
    graph->insertNode(break_node);
  }

  void emitContinue(const Continue& stmt) {
    checkBreakContinue(stmt.range(), "continue");
    auto continue_node =
        graph->create(prim::ContinueStmt, {}, 0)->setSourceRange(stmt.range());
    graph->insertNode(continue_node);
  }

  void emitDelete(const Delete& stmt) {
    for (const auto& target : stmt.targets()) {
      if (target.kind() == TK_SUBSCRIPT) {
        Subscript subscript(target);
        const List<Expr>& subscript_exprs = subscript.subscript_exprs();
        if (subscript_exprs[0].kind() == TK_SLICE_EXPR) {
          throw ErrorReport(target.range())
              << "del statements only support deletion at a single index, "
                 "slicing is not supported"
                 " (see https://github.com/pytorch/pytorch/issues/31430)";
        }
        const SugaredValuePtr sv = emitSugaredExpr(subscript.value(), 1);
        const SourceRange& val_range = subscript.value().range();
        Value* idx = emitExpr(subscript_exprs[0]);
        Value* val = sv->asValue(val_range, method);

        // If val is a class instance, this is a method call to a type-specific
        // implementation of del defined in a __delitem__ method.
        if (auto cls = val->type()->cast<ClassType>()) {
          if (!cls->findMethod("__delitem__")) {
            throw ErrorReport(target.range())
                << "Class does not define __delitem__";
          }

          // Use MethodValue to call the method to handle recursion.
          MethodValue(val, "__delitem__")
              .call(stmt.range(), method, {idx}, {}, 0);
        } else {
          auto node = graph->create(aten::Delete, {val, idx}, 0)
                          ->setSourceRange(target.range());
          graph->insertNode(node);
        }
      } else if (target.kind() == TK_VAR) {
        Var var(target);
        environment_stack->removeVar(var.name(), /*check_if_removed=*/true);
      } else {
        throw ErrorReport(target.range())
            << "del statements are only supported for deleting"
               " list and dict items and variables";
      }
    }
  }

  void emitReturn(const Return& stmt) {
<<<<<<< HEAD
    Value* actual_return = emitExpr(stmt.expr());
    TypePtr declared_return_type = def_stack_.back().declared_return_type_;
=======
    TypePtr result_type = def_stack_.back().declared_return_type_;
    Value* result = emitExpr(stmt.expr(), result_type);
>>>>>>> e26fccc2
    // result type is annotated, every return must convert to that type
    if (declared_return_type) {
      // this guard skips implicit conversion from None -> Tensor for the return
      // type. otherwise forgetting a return a function returning a tensor will
      // cause a None to be converted to a tensor.
      if (!(declared_return_type->isSubtypeOf(TensorType::get()) &&
            actual_return->type()->isSubtypeOf(NoneType::get()))) {
        actual_return = tryConvertToType(
            stmt.range(),
            *graph,
            declared_return_type,
            actual_return,
            /*allow_conversions=*/true);
      }
      if (!actual_return->type()->isSubtypeOf(declared_return_type)) {
        std::string actual_return_repr = actual_return->type()->repr_str();
        std::string declared_return_type_repr =
            declared_return_type->repr_str();
        // UnionType does not support ::get(), so we need to match on the
        // annotation's string representation to see if we have a Union. We
        // throw an error if: 1) we don't have a Union, or 2) the Union does
        // not hold the actual return type.
        if (!declared_return_type_repr.rfind("Union", 0) == 0 ||
            !declared_return_type->expect<UnionType>()->can_hold_type(
                actual_return_repr)) {
          throw ErrorReport(stmt.range())
              << "Return value was annotated as having type "
              << declared_return_type_repr << " but is actually of type "
              << actual_return_repr;
        }
      }
    } else {
      declared_return_type = def_stack_.back().merged_return_type_;
      if (!declared_return_type) {
        declared_return_type = actual_return->type();
      }
      auto merged_return_type =
          unifyTypes(declared_return_type, actual_return->type());
      if (!merged_return_type) {
        throw ErrorReport(stmt.range())
            << "Previous return statement returned a value of type "
            << declared_return_type->repr_str()
            << " but this return statement returns a value of type "
            << actual_return->type()->repr_str();
      }
      declared_return_type = merged_return_type.value();
    }
    AT_ASSERT(declared_return_type);

    if (declared_return_type->repr_str().rfind("Union", 0) == 0) {
      declared_return_type = actual_return->type();
    }

    def_stack_.back().merged_return_type_ = declared_return_type;

    // If the annotated return type is Any and the result type is not Any,
    // cast the result to Any to facilitate type unification between return
    // statements on different code paths (e.g. different branches of an if,
    // body and containing scope of a loop).
    if (declared_return_type == AnyType::get() &&
        actual_return->type() != AnyType::get()) {
      actual_return =
          graph->insertUncheckedCast(actual_return, declared_return_type);
    }

    graph->insertNode(graph->create(prim::ReturnStmt, {actual_return}, 0));
    exit_blocks.insert(environment_stack->block());
  }

  void emitStatements(
      List<Stmt>::const_iterator begin,
      List<Stmt>::const_iterator end) {
    for (; begin != end; ++begin) {
      auto stmt = *begin;
      ErrorReport::CallStack::update_pending_range(stmt.range());
      switch (stmt.kind()) {
        case TK_IF:
          emitIf(If(stmt));
          break;
        case TK_WHILE:
          emitWhile(While(stmt));
          break;
        case TK_FOR:
          emitFor(For(stmt));
          break;
        case TK_ASSIGN:
          emitAssignment(Assign(stmt));
          break;
        case TK_AUG_ASSIGN:
          emitAugAssignment(AugAssign(stmt));
          break;
        case TK_EXPR_STMT: {
          auto expr = ExprStmt(stmt).expr();
          emitSugaredExpr(expr, 0);
        } break;
        case TK_RAISE:
          emitRaise(Raise(stmt));
          break;
        case TK_ASSERT:
          emitAssert(Assert(stmt));
          break;
        case TK_RETURN: {
          emitReturn(Return(stmt));
        } break;
        case TK_CONTINUE: {
          emitContinue(Continue(stmt));
        } break;
        case TK_BREAK: {
          emitBreak(Break(stmt));
        } break;
        case TK_PASS:
          // Emit nothing for pass
          break;
        case TK_DEF:
          emitClosure(Def(stmt));
          break;
        case TK_DELETE:
          emitDelete(Delete(stmt));
          break;
        case TK_WITH:
          emitWith(With(stmt));
          break;
        default:
          throw ErrorReport(stmt)
              << "Unrecognized statement kind " << kindToString(stmt.kind());
      }
      // Found an exit statement in this block. The remaining statements aren't
      // reachable so we don't emit them.
      if (exit_blocks.count(environment_stack->block()))
        return;
    }
  }

  RefinementSet findIsNoneRefinements(
      const Expr& lhs,
      Value* lhs_value,
      const Expr& rhs,
      Value* rhs_value,
      int tok) {
    if (rhs.kind() != TK_NONE && lhs.kind() == TK_NONE) {
      // make 'None is var' into 'var is None'
      return findIsNoneRefinements(rhs, rhs_value, lhs, lhs_value, tok);
    }
    if (rhs.kind() != TK_NONE || lhs.kind() != TK_VAR) {
      return {};
    }
    // statement must be var {is, is not} None
    auto name = Var(lhs).name().name();
    // XXX - while it should in theory be possible to specialize
    // the `x is None` to know x has type NoneType, we have previously not
    // done this. Unfortunately, doing this will make the type None
    // propagate further in all loaded models. The handling of
    // unwrap_optional will fail in these cases since export did
    // not expect that the input would be none and an unannotated None.
    // To enable this, we need to (1) implement a real casting operator
    // annotated(T, X) that stays in the graph and does the cast
    // and (2) only enable this OPTIONAL_NONE when loading newer
    // graphs because it is incompatible with older graphs.
    // Refinement none(name, RefinementKind::OPTIONAL_NONE);
    if (auto optional_type = lhs_value->type()->cast<OptionalType>()) {
      Refinement present(name, optional_type->getElementType());
      if (tok == TK_IS) {
        return RefinementSet({}, {present});
      } else { // TK_ISNOT
        return RefinementSet({present}, {});
      }
    }
    return RefinementSet();
  }

  CondValue emitCondExpr(const Expr& expr) {
    switch (expr.kind()) {
      case TK_AND:
      case TK_OR: {
        auto binop = BinOp(expr);
        return emitShortCircuitLogical(
            binop.range(), binop.lhs(), binop.rhs(), expr.kind() == TK_OR);
      }
      case TK_NOT: {
        CondValue v = emitCondExpr(Expr(expr.tree()->trees()[0]));
        Value* result = emitBuiltinCall(
            expr.range(), *graph, aten::__not__, {v.value()}, {});
        c10::optional<bool> static_if;
        if (v.staticIf()) {
          static_if = !*v.staticIf();
        }
        return CondValue(result, v.refinements().Not(), static_if);
      } break;
      case TK_IS:
      case TK_ISNOT: {
        // meta programming on AST for is/is not cases and emit branches base on
        auto cond_op = BinOp(expr);
        Value* lhs_val = emitExpr(cond_op.lhs());
        Value* rhs_val = emitExpr(cond_op.rhs());

        auto lhs_none = canBeNone(lhs_val);
        auto rhs_none = canBeNone(rhs_val);

        // Dispatch logic (A: ALWAYS, N: NEVER, M: MAYBE):
        //
        // AA, -> statically IS always holds, IS_NOT never holds
        // AN , NA-> statically IS_NOT always holds, IS never holds
        // MA, MM, MN, NM, NN, AM -> cannot prove anything statically
        bool its_is = expr.kind() == TK_IS;
        if (lhs_none == ALWAYS && rhs_none == ALWAYS) {
          return CondValue(*graph, expr.range(), its_is, {});
        } else if (
            (lhs_none == ALWAYS && rhs_none == NEVER) ||
            (lhs_none == NEVER && rhs_none == ALWAYS)) {
          // lhs_val/rhs_val with A/M: only emit never_none_branch
          return CondValue(*graph, expr.range(), !its_is, {});
        } else {
          auto kind = getNodeKind(expr.kind(), expr.get()->trees().size());
          Value* cond_value = emitBuiltinCall(
              expr.get()->range(),
              *method.graph(),
              kind,
              {lhs_val, rhs_val},
              {});
          auto refinements = RefinementSet(findIsNoneRefinements(
              cond_op.lhs(), lhs_val, cond_op.rhs(), rhs_val, expr.kind()));
          return CondValue(cond_value, refinements, c10::nullopt);
        }
      } break;
      default: {
        if (expr.kind() == TK_APPLY) {
          auto apply = Apply(expr);
          auto callee = Apply(expr).callee();
          if (callee.kind() == TK_VAR) {
            if (Var(callee).name().name() == "isinstance") {
              checkApplyNumInputs(apply, 2);
              return emitIsInstance(apply.inputs()[0], apply.inputs()[1]);
            }
            if (Var(callee).name().name() == "hasattr") {
              checkApplyNumInputs(apply, 2);
              return emitHasAttr(apply.inputs()[0], apply.inputs()[1]);
            }
          }
          auto sv = emitSugaredExpr(apply.callee(), 1);
          auto loc = apply.callee().range();
          if (auto special_form = dynamic_cast<SpecialFormValue*>(sv.get())) {
            if (special_form->form() == prim::isinstance) {
              checkApplyNumInputs(apply, 2);
              return emitIsInstance(apply.inputs()[0], apply.inputs()[1]);
            }
          }
        }
        auto expr_out = emitToBool(expr.range(), emitExpr(expr));
        c10::optional<bool> static_if = c10::nullopt;
        auto kind = expr_out->node()->kind();
        if (kind == aten::is_scripting) {
          static_if = true;
        } else if (kind == aten::has_torch_function) {
          static_if = false;
        }
        // MetaCompile on boolean literals and constants
        if (auto maybe_ivalue = toIValue(expr_out)) {
          static_if = maybe_ivalue->toBool();
        }
        return CondValue(expr_out, RefinementSet({}), static_if);
      } break;
    }
  }

  std::shared_ptr<Environment> emitSingleIfBranch(
      Block* b,
      const List<Stmt>& branch,
      const RefinementSet& refinements) {
    pushFrame(b);
    WithInsertPoint guard(b);
    insertRefinements(branch.range(), refinements);
    emitStatements(branch);
    return popFrame();
  }

  Node* create(Symbol kind, const SourceRange& loc, size_t n_outputs) {
    return graph->create(kind, n_outputs)->setSourceRange(loc);
  }

  Value* emitTernaryIf(
      const TernaryIf& expr,
      const TypePtr& type_hint = nullptr) {
    CondValue cond_value = emitCondExpr(expr.cond());
    auto true_expr = [&] { return emitExpr(expr.true_expr(), type_hint); };
    auto false_expr = [&] { return emitExpr(expr.false_expr(), type_hint); };
    return emitIfExpr(expr.range(), cond_value, true_expr, false_expr);
  }

  Value* emitListComprehension(const ListComp& lc, const TypePtr& type_hint) {
    const auto loc = lc.range();
    const auto targets_list = List<Expr>::create(lc.range(), {lc.target()});
    const auto itrs = List<Expr>::create(lc.range(), {lc.iter()});

    // If there is no type hint, and this is emitted over an iterable that is
    // unrolled and of length 0, then we emit a List of tensors
    Value* list_value = graph->insertNode(graph->create(prim::ListConstruct, 1))
                            ->output()
                            ->setType(ListType::ofTensors());
    bool type_set = false;
    if (type_hint) {
      if (!type_hint->cast<ListType>()) {
        throw ErrorReport(loc)
            << "Expected list type annotation for list comprehension"
               ", found "
            << type_hint->repr_str();
      }
      list_value->setType(type_hint);
      type_set = true;
    }

    // comprehension introduces its own scope. no variable assigned
    // leaks into the rest of the graph
    Node* n =
        graph->insertNode(create(prim::ComprehensionScope, lc.range(), 0));
    auto* comprehension_block = n->addBlock();
    pushFrame(comprehension_block);
    WithInsertPoint guard(comprehension_block);
    auto emit_body = [&]() {
      auto comprehension_out = emitExpr(lc.elt());
      if (!type_set) {
        list_value->setType(ListType::create(comprehension_out->type()));
        type_set = true;
      }
      NamedValue self = NamedValue(loc, "self", list_value);
      NamedValue input = NamedValue(loc, "", comprehension_out);
      emitBuiltinCall(loc, *graph, aten::append, {input}, {}, self);
    };
    emitFor(targets_list, itrs, loc, emit_body);
    popFrame();
    return list_value;
  }

  Value* emitDictComprehension(const DictComp& dc, const TypePtr& type_hint) {
    const auto loc = dc.range();
    const auto targets_list = List<Expr>::create(dc.range(), {dc.target()});
    const auto itrs = List<Expr>::create(dc.range(), {dc.iter()});

    Value* dict_value =
        graph->insertNode(graph->create(prim::DictConstruct, 1))->output();
    // Set the default type to be Dict[Str, Tensor]
    dict_value->setType(DictType::create(StringType::get(), TensorType::get()));
    bool type_set = false;
    if (type_hint) {
      if (!type_hint->cast<DictType>()) {
        throw ErrorReport(loc)
            << "Expected Dict type annotation for dict comprehension"
               ", found "
            << type_hint->repr_str();
      }
      dict_value->setType(type_hint);
      type_set = true;
    }

    // A dict comprehension introduces its own scope. No variable assigned
    // may leak into the rest of the graph
    Node* n =
        graph->insertNode(create(prim::ComprehensionScope, dc.range(), 0));
    auto* comprehension_block = n->addBlock();
    pushFrame(comprehension_block);
    WithInsertPoint guard(comprehension_block);
    auto emit_body = [&]() {
      auto k = emitExpr(dc.key());
      auto v = emitExpr(dc.value());
      if (!type_set) {
        dict_value->setType(DictType::create(k->type(), v->type()));
        type_set = true;
      }
      NamedValue self = NamedValue(loc, "self", dict_value);
      NamedValue input_k = NamedValue(loc, "", k);
      NamedValue input_v = NamedValue(loc, "", v);
      emitBuiltinCall(
          loc, *graph, aten::_set_item, {self, input_k, input_v}, {});
    };
    emitFor(targets_list, itrs, loc, emit_body);
    popFrame();
    return dict_value;
  }

  // Insert subtyping refinements
  void insertRefinements(const SourceRange& loc, const RefinementSet& ref) {
    for (const Refinement& r : ref.activeRefinements()) {
      Value* v = environment_stack->getVar(r.identifier(), loc);
      Value* new_v = graph->insertUncheckedCast(v, r.type());
      environment_stack->setVar(loc, r.identifier(), new_v);
    }
  }

  CondValue emitShortCircuitLogical(
      const SourceRange& loc,
      const Expr& first_expr,
      const Expr& second_expr,
      bool is_or) {
    CondValue lhs = emitCondExpr(first_expr);
    // if the continue expr in the short circuit is not evaluated,
    // than the const expression is False if the short circuit
    // is an `and` and True if the short circuit is an `or`.
    // `False and expr` -> False, `True or expr` -> True
    //
    // inserting it as a constant makes optimization easier

    // if it's an OR the first expr is emitted in the true branch
    // and the second expr in the false branch, if it's an AND the opposite
    auto get_const_expr = [&] { return graph->insertConstant(is_or, loc); };

    c10::optional<CondValue> rhs;
    auto get_continue_expr = [&] {
      rhs = emitCondExpr(second_expr);
      return rhs->value();
    };

    // if this is an OR, eval second expression if first expr is False
    // If this is an AND, eval second expression if first expr is True
    Value* new_result;
    c10::optional<RefinementSet> refinements;
    c10::optional<bool> static_if;
    if (is_or) {
      new_result = emitIfExpr(loc, lhs, get_const_expr, get_continue_expr);
      refinements = lhs.refinements().Or(rhs->refinements());
      if ((lhs.staticIf() && *lhs.staticIf()) ||
          (rhs->staticIf() && *rhs->staticIf())) {
        static_if = true;
      } else if (lhs.staticIf() && rhs->staticIf()) {
        static_if = *lhs.staticIf() || *rhs->staticIf();
      }
    } else {
      new_result = emitIfExpr(loc, lhs, get_continue_expr, get_const_expr);
      refinements = lhs.refinements().And(rhs->refinements());
      if (((lhs.staticIf() && !*lhs.staticIf()) ||
           (rhs->staticIf() && !*rhs->staticIf()))) {
        static_if = false;
      } else if (lhs.staticIf() && rhs->staticIf()) {
        static_if = *lhs.staticIf() && *rhs->staticIf();
      }
    }
    return CondValue(new_result, std::move(*refinements), static_if);
  }

  Value* emitIfExpr(
      const SourceRange& range,
      const CondValue& cond_value,
      const std::function<Value*()>& true_expr,
      const std::function<Value*()>& false_expr) {
    Node* n = graph->insertNode(create(prim::If, range, 0));
    n->addInput(cond_value.value());
    auto* true_block = n->addBlock();
    auto* false_block = n->addBlock();

    auto emit_if_expr = [this, &range](
                            Block* b,
                            const RefinementSet& refinements,
                            const std::function<Value*()>& expr_value) {
      pushFrame(b);
      WithInsertPoint guard(b);
      insertRefinements(range, refinements);
      Value* out_val = expr_value();
      b->registerOutput(out_val);
      popFrame();
    };

    emit_if_expr(true_block, cond_value.refinements(), true_expr);
    emit_if_expr(false_block, cond_value.refinements().Not(), false_expr);

    auto true_type = true_block->outputs().at(0)->type();
    auto false_type = false_block->outputs().at(0)->type();
    auto unified = unifyTypes(true_type, false_type);
    if (!unified) {
      throw ErrorReport(range)
          << "if-expression's true branch has type " << true_type->repr_str()
          << " but false branch has type " << false_type->repr_str();
    }

    // Add op outputs
    auto expr_value = n->addOutput()->setType(*unified); // Resulting value

    return expr_value;
  }
  Value* emitToBool(const SourceRange& loc, Value* v) {
    Value* out;
    try {
      auto bool_cast = environment_stack->getSugaredVar("bool", loc);
      out = asSimple(bool_cast->call(loc, method, {v}, {}, 0));
    } catch (...) {
      throw ErrorReport(loc) << "Could not cast value of type "
                             << v->type()->repr_str() << " to bool";
    }
    // cast value not response for checking output type
    if (!out->type()->isSubtypeOf(BoolType::get())) {
      throw ErrorReport(loc)
          << "expected a bool expression for condition but found "
          << out->type()->repr_str();
    }
    return out;
  }

  void emitIfElseBlocks(
      const SourceRange& loc,
      const CondValue& cond_value,
      const List<Stmt>& trueBranch,
      const List<Stmt>& falseBranch) {
    // this is a static if statement: that is, it contains a subset
    // of operators where we are willing to specialize the if statement
    // to be only the true or false branch when the condition is statically
    // known. This is used to meta-program modules, for instance, when a
    // submodule is absent, an is None check can be used to ensure the
    // accesses to the None check, which would error, are not compiled.
    if (cond_value.staticIf()) {
      if (*cond_value.staticIf()) {
        insertRefinements(loc, cond_value.refinements());
        emitStatements(trueBranch);
      } else {
        insertRefinements(loc, cond_value.refinements().Not());
        emitStatements(falseBranch);
      }
      return;
    }

    Node* n = graph->insertNode(create(prim::If, loc, 0));
    n->addInput(cond_value.value());
    auto* true_block = n->addBlock();
    auto* false_block = n->addBlock();

    // Emit both blocks once to get the union of all mutated values
    auto save_true =
        emitSingleIfBranch(true_block, trueBranch, cond_value.refinements());
    auto save_false = emitSingleIfBranch(
        false_block, falseBranch, cond_value.refinements().Not());

    bool true_exits = exit_blocks.count(true_block);
    bool false_exits = exit_blocks.count(false_block);
    if (true_exits && false_exits) {
      exit_blocks.insert(n->owningBlock());
    }

    // In python, every variable assigned in an if statement escapes
    // the scope of the if statement (all variables are scoped to the function).
    // Script is a subset of python: we consider variables to be in scope
    // as long as there is a definition of the variable along all paths
    // through the if statement
    // ----
    // if ...:
    //   a =
    // else:
    //   ...
    // ... = a  # error, a is not defined along all paths
    // ----
    // if ...:
    //   a =
    // else:
    //   a =
    // ... = a # OK, a is defined along all paths
    // ----
    // a = ...
    // if ...:
    //   a =
    // ... = a # OK, a is defined along all paths
    // if ...:
    //   a =
    // else:
    //   return
    // ... = a # OK, a is always defined

    // ordered set, because we want deterministic graph output
    std::set<std::string> mutated_variables;

    // When we access either the true or false environment,
    // we need to set the insertion point so the prim::Load is inserted
    // into the right block.
    // if var is only defined in one branch save error in case it's used later
    for (auto& v : save_true->definedVariables()) {
      {
        WithInsertPoint insert(false_block);
        if (save_false->findInAnyFrame(v) || false_exits) {
          mutated_variables.insert(v);
        } else {
          ErrorReport error(loc);
          environment_stack->setVariableTypeError(v, [=]() -> std::string {
            error << v << " is not defined in the false branch";
            return error.what();
          });
        }
      }
    }
    for (auto& v : save_false->definedVariables()) {
      {
        WithInsertPoint insert(true_block);
        if (save_true->findInAnyFrame(v) || true_exits) {
          mutated_variables.insert(v);
        } else {
          ErrorReport error(loc);
          environment_stack->setVariableTypeError(v, [=]() -> std::string {
            error << v << " is not defined in the true branch";
            return error.what();
          });
        }
      }
    }

    // Register outputs in each block
    for (const auto& x : mutated_variables) {
      Value* tv;
      Value* fv;

      {
        WithInsertPoint insert(true_block);
        if (!true_exits) {
          tv = save_true->getVar(x, loc);
        }
      }
      {
        WithInsertPoint insert(false_block);
        if (!false_exits) {
          fv = save_false->getVar(x, loc);
        }
      }

      // if both branches exit don't emit any variables
      // if one branch exits then we allow the all variables in the other branch
      // to escape scope since they are well-defined
      if (true_exits && false_exits) {
        continue;
      } else if (true_exits) {
        tv = graph->createUninitialized(fv->type())
                 ->insertBefore(true_block->return_node())
                 ->output();
        graph->createStore(x, tv)->insertBefore(true_block->return_node());
      } else if (false_exits) {
        fv = graph->createUninitialized(tv->type())
                 ->insertBefore(false_block->return_node())
                 ->output();
        graph->createStore(x, fv)->insertBefore(false_block->return_node());
      }

      auto unified = unifyTypes(tv->type(), fv->type());

      // attempt to unify the types. we allow variables to be set to different
      // types in each branch as long as that variable is not already in scope,
      // or if that variable does not get used later. here, we save the error
      // so that the error message will be more informative in the case that is
      // used later. When a is accessed in (a + 1), the error will get printed
      // if cond:
      //    a = 1
      // else:
      //    a = tensor
      // b = a + 1
      //
      if (!unified) {
        ErrorReport error(loc);
        error << "Type mismatch: " << x << " is set to type "
              << tv->type()->repr_str() << " in the true branch"
              << " and type " << fv->type()->repr_str()
              << " in the false branch";
        if (save_true->findInParentFrame(x) ||
            save_false->findInParentFrame(x)) {
          throw error;
        } else {
          environment_stack->setVariableTypeError(
              x, [=]() -> std::string { return error.what(); });
          continue;
        }
      }
      environment_stack->setType(x, *unified);
    }
  }

  CondValue emitHasAttr(const Expr& objExpr, const Expr& attrExpr) {
    auto obj = emitSugaredExpr(objExpr, 1);
    if (attrExpr.kind() != TK_STRINGLITERAL) {
      throw ErrorReport(attrExpr)
          << "hasattr's second argument must be a string literal";
    }
    const std::string& name = StringLiteral(attrExpr).text();
    const bool hasAttr = obj->hasAttr(objExpr.range(), method, name);
    return CondValue(*graph, objExpr.range(), hasAttr, {});
  }

  CondValue emitIsInstance(const Expr& obj, const Expr& classinfo) {
    // turn (float, (int, tuple)) into a flat list of types and type kind
    // category checks: tuple_check = true, types = {float, int}
    struct GatheredTypes {
      GatheredTypes(ScriptTypeParser parser) : typeParser_(std::move(parser)) {}
      void gather(const Expr& classinfo) {
        if (classinfo.kind() == TK_TUPLE_LITERAL) {
          for (Expr e : TupleLiteral(classinfo).inputs()) {
            gather(e);
          }
          return;
        }
        TypePtr type = typeParser_.parseTypeFromExpr(classinfo);
        types.emplace_back(type);
      }
      bool staticallyTrue(const TypePtr& actual_type) {
        // is this isinstance check statically true?
        for (const TypePtr& typ : types) {
          if (actual_type->isSubtypeOf(typ)) {
            return true;
          }
        }
        return false;
      }
      bool maybeOfKind(TypeKind kind, const TypePtr& actual_type) {
        if (actual_type->kind() == AnyType::Kind) {
          return true;
        }
        if (auto op = actual_type->cast<OptionalType>()) {
          return op->getElementType()->kind() == kind;
        }
        return false;
      }
      bool staticallyFalse(const TypePtr& actual_type) {
        for (const TypePtr& typ : types) {
          if (typ->isSubtypeOf(actual_type)) {
            return false;
          }
          if ((typ->isSubtypeOf(AnyListType::get()) &&
               maybeOfKind(ListType::Kind, actual_type)) ||
              (typ->isSubtypeOf(AnyTupleType::get()) &&
               maybeOfKind(TupleType::Kind, actual_type))) {
            return false;
          }
        }
        return true;
      }
      ScriptTypeParser typeParser_;
      std::vector<TypePtr> types;
    };
    GatheredTypes gathered(typeParser_);
    gathered.gather(classinfo);
    auto val = emitExpr(obj);
    RefinementSet refinement;
    if (gathered.types.size() == 1 &&
        gathered.types.at(0)->isSubtypeOf(val->type()) &&
        obj.kind() == TK_VAR) {
      std::string ident = Var(obj).name().name();
      Refinement isinstance(std::move(ident), gathered.types.at(0));
      refinement = RefinementSet({isinstance}, {});
    }

    if (gathered.staticallyTrue(val->type())) {
      return CondValue(*graph, obj.range(), true, std::move(refinement));
    }
    if (gathered.staticallyFalse(val->type())) {
      return CondValue(*graph, obj.range(), false, std::move(refinement));
    }
    // check maybe true/false at runtime, need an actual op
    Value* result =
        graph->insertNode(graph->createIsInstance(val, gathered.types))
            ->output();
    return CondValue(result, std::move(refinement), c10::nullopt);
  }

  void emitIf(const If& stmt) {
    Expr cond = stmt.cond();
    CondValue cond_value = emitCondExpr(cond);
    emitIfElseBlocks(
        stmt.range(), cond_value, stmt.trueBranch(), stmt.falseBranch());
  }

  // *********************** Loop Operators ************************************
  // Emits a loop operator with the form:
  // Loop(max_trip_count)
  // block0(loop_counter) {
  //   <body>
  // }
  // block1 {
  //   <loop condition>
  //   -> (condition)
  // }
  // For loops will have an empty loop condition block with condition set to
  // true. In the convert to ssa pass, the loop condition will correctly
  // inlined. and inputs and outputs added so that the loop conforms to the
  // semantics specified at
  // https://github.com/onnx/onnx/blob/master/docs/Operators.md#Loop
  void emitLoopCommon(
      const SourceRange& range,
      const std::function<void()>& emit_body,
      const SugaredValuePtr& iter_val,
      c10::optional<List<Expr>> targets,
      c10::optional<Expr> cond) {
    Value* max_trip_count_val = nullptr;
    if (iter_val != nullptr) {
      max_trip_count_val = iter_val->len(range, method);
    } else {
      max_trip_count_val = materializeConstant(
          std::numeric_limits<int64_t>::max(),
          *graph,
          range,
          integral_constants);
    }

    Node* n = graph->insertNode(create(prim::Loop, range, 0));
    auto* body_block = n->addBlock();
    {
      Block* condition_block = n->addBlock();
      pushFrame(condition_block);
      Value* out;
      if (cond) {
        WithInsertPoint insert(condition_block);
        out = emitToBool(cond.value().range(), emitExpr(cond.value()));
      } else {
        WithInsertPoint insert(n);
        out = graph->insertConstant(true, range);
      }
      condition_block->registerOutput(out);
      popFrame();
    }
    n->addInput(max_trip_count_val);

    WithLoopStatus loop_guard(&loop_status_, LoopStatus::IN_LOOP);
    Value* trip_count =
        body_block->addInput()->setType(IntType::get()); // Iteration num
    {
      pushFrame(body_block);
      WithInsertPoint guard(body_block);

      // if the FOR iters and targets are present, emit FOR target assignments
      if (iter_val != nullptr && targets) {
        Value* cur_elem = iter_val->getitem(range, method, trip_count)
                              ->asValue(range, method);
        SugaredValuePtr sv = std::make_shared<SimpleValue>(cur_elem);
        List<Expr> target_exprs = targets.value();
        validateAssignLhsExpr(target_exprs, range);

        // if target exprs are more than 1, it means iteration unpacking on LHS
        // we create Tuple literal to wrap those target exprs for assignments
        if (target_exprs.size() > 1) {
          Expr tl = TupleLiteral::create(range, target_exprs);
          target_exprs = List<Expr>::create(range, {tl});
        }
        emitExprsAssign(target_exprs, {sv}, range, /*n_binders=*/1);
      }
      emit_body();
      popFrame();
    }
  }

  void emitUnrolledLoop(
      const SourceRange& loc,
      const std::function<void()>& emit_body,
      const SugaredValuePtr& iterable,
      const List<Expr>& targets) {
    auto static_len = iterable->staticLen();
    TORCH_INTERNAL_ASSERT(
        static_len, "Unrolled loop iter should have static length");
    int64_t len = *static_len;
    WithLoopStatus loop_guard(&loop_status_, LoopStatus::IN_UNROLLED_LOOP);
    // In order to support ModuleLists which return different types,
    // as with an nn.Sequential which has a module that returns a Dict and then
    // a module which returns a Tensor,
    // we do not push a new environment frame because if we did all intermediary
    // values would have to subtype the input type.
    for (int64_t i = 0; i < len; ++i) {
      auto index =
          materializeConstant(i, *method.graph(), loc, integral_constants);
      auto sugared_value = iterable->getitem(loc, method, index);
      emitExprsAssign(
          targets, {sugared_value}, targets.range(), /*n_binders=*/1);
      emit_body();
    }
  }

  void emitFor(
      const List<Expr>& targets,
      const List<Expr>& itrs,
      const SourceRange& loc,
      const std::function<void()>& emit_body) {
    if (itrs.size() != 1) {
      throw ErrorReport(loc) << "List of iterables is not supported currently";
    }

    // Emit loop information for builtinFunction values like range(), zip(),
    // enumerate() or SimpleValue like List, Tensor, Dict, etc.
    SugaredValuePtr sv = emitSugaredExpr(itrs[0], 1);
    SugaredValuePtr iterable = sv->iter(loc, method);

    // We unroll the loop for iterables that contain ModuleLists so that we can
    // compile Heterogenous module lists.
    if (!iterable->shouldEmitUnrolled()) {
      emitLoopCommon(loc, emit_body, iterable, targets, {});
    } else {
      emitUnrolledLoop(loc, emit_body, iterable, targets);
    }
  }

  void emitFor(const For& stmt) {
    auto emit_body = [&]() { emitStatements(stmt.body()); };
    emitFor(stmt.targets(), stmt.itrs(), stmt.range(), emit_body);
  }

  void emitWhile(const While& stmt) {
    auto cond = stmt.cond();
    auto emit_body = [&]() { emitStatements(stmt.body()); };
    emitLoopCommon(stmt.range(), emit_body, nullptr, {}, cond);
  }

  void emitWith(const With& stmt) {
    auto targets = stmt.targets();
    // Keep a stack of entered objects so they can be exited
    // in the right order.
    std::stack<Value*> entered;

    for (const auto& target : targets) {
      Expr e = target.target();

      auto* rhs = emitExpr(e);
      auto* n = graph->insertNode(graph->create(prim::Enter, {rhs}));
      entered.push(rhs);
      auto rhsClass = rhs->type()->expect<ClassType>();

      if (!rhsClass) {
        throw ErrorReport(e.range())
            << "With item expression does not return a class type";
      }

      auto* enterMethod = rhsClass->findMethod("__enter__");
      auto* exitMethod = rhsClass->findMethod("__exit__");

      if (!enterMethod || !exitMethod) {
        throw ErrorReport(e.range())
            << "Object returned by with item expression does not define __enter__ and __exit__ methods";
      }

      // Check the schema of __enter__.
      auto& enterSchema = enterMethod->getSchema();
      if (enterSchema.arguments().size() != 1) {
        throw ErrorReport(e.range())
            << "__enter__ must have only one argument and one return value";
      }

      // Check the schema of __exit__.
      auto& exitSchema = exitMethod->getSchema();
      if (exitSchema.arguments().size() != 4) {
        throw ErrorReport(e.range())
            << "__exit__ must have four arguments and no return value";
      } else {
        if (exitSchema.returns().at(0).type() != NoneType::get()) {
          throw ErrorReport(e.range()) << "__exit__ must have no return value";
        }

        for (unsigned i = 1; i < 4; ++i) {
          if (exitSchema.arguments().at(i).type() != AnyType::get()) {
            throw ErrorReport(e.range())
                << "argument " << i
                << " of __exit__ must have Any type; TorchScript does not currently support passing exception type, value, or traceback to the __exit__ function.";
          }
        }
      }

      // Set the output of the enter node to be the return type of __enter__.
      n->output(0)->setType(enterSchema.returns().at(0).type());

      // Set i = e.__enter__() so that references to i in the body of the with
      // will resolve correctly.
      if (target.var().present()) {
        Var i = target.var().get();
        environment_stack->setVar(i.range(), i.name().name(), n->output(0));
      }
    }

    emitStatements(stmt.body());

    // Insert all the corresponding prim::Exit nodes.
    while (!entered.empty()) {
      auto* input = entered.top();
      entered.pop();
      auto* n = graph->create(prim::Exit);
      graph->insertNode(n);
      n->addInput(input);
    }
  }

  // Currently we do not support assigning exceptions to variables,
  // a = Exception("hi")
  // raise a
  //
  // We ignore the expression following raise
  void emitRaise(const Raise& raise) {
    auto sv = emitSugaredExpr(raise.expr(), 1);
    Value* error_message = nullptr;

    if (auto exception_instance =
            std::dynamic_pointer_cast<ExceptionMessageValue>(sv)) {
      // The typical case, an instance of the exception class was thrown:
      //    raise RuntimeError("error")
      error_message = exception_instance->getValue();
    } else if (
        auto exception_class = std::dynamic_pointer_cast<ExceptionValue>(sv)) {
      // A bare exception was thrown so add an empty message. e.g.
      //    raise RuntimeError
      error_message = insertConstant(*graph, "", raise.range());
    } else {
      // The raise was not followed by an exception (i.e. it was something like
      // `raise "error"` instead of `raise RuntimeError("error")`)
      throw ErrorReport(raise.range())
          << "exceptions must derive from BaseException";
    }

    if (!error_message->type()->isSubtypeOf(StringType::get())) {
      error_message = graph->insert(aten::str, {error_message});
    }

    graph->insert(prim::RaiseException, {error_message}, {}, raise.range());
    exit_blocks.insert(environment_stack->block());
  }

  // emit assserions as an if branch so that assertions will reuse the
  void emitAssert(const Assert& stmt) {
    CondValue cond_value = emitCondExpr(stmt.test());
    List<Stmt> true_branch = List<Stmt>::create(stmt.range(), {});
    // Create an `AssertionError("the_message")` call
    auto message = (stmt.msg().present())
        ? stmt.msg().get()
        : StringLiteral::create(stmt.range(), "");
    auto callee = Var::create(
        stmt.range(), Ident::create(stmt.range(), "AssertionError"));
    auto apply = Apply::create(
        stmt.range(),
        callee,
        List<Expr>::create(stmt.range(), {message}),
        List<Attribute>::create(stmt.range(), {}));

    List<Stmt> false_branch =
        List<Stmt>::create(stmt.range(), {Raise::create(stmt.range(), apply)});
    emitIfElseBlocks(stmt.range(), cond_value, true_branch, false_branch);
  }

  // Validate that the `lhs` Expr's in an assignment statement are valid. That
  // is:
  //
  // 1) All lhs Expr's are either Var, Tuple or Starred nodes
  // 2) There is at most one Starred node in the lhs Expr
  // 3) A Starred node can only appear when there is another non-Starred lhs
  //    Expr. Concretely this means that `*abc = func()` is illegal. Unpacking
  //    all outputs into a tuple is covered by `abc = func()`.
  bool validateAssignLhsExpr(const List<Expr>& lhs, const SourceRange& r) {
    size_t num_normal_assign = 0;
    size_t num_starred = 0;
    for (const auto& assignee : lhs) {
      if (assignee.kind() == TK_VAR || assignee.kind() == TK_SUBSCRIPT ||
          assignee.kind() == TK_TUPLE_LITERAL) {
        num_normal_assign++;
      } else if (assignee.kind() == TK_STARRED) {
        num_starred++;
      } else {
        throw ErrorReport(assignee) << "lhs of assignment must be a variable, "
                                    << "subscript, or starred expression";
      }
    }

    if (num_starred > 1) {
      throw ErrorReport(r)
          << "Only one starred expression is allowed on the lhs";
    }

    if (num_starred > 0 && num_normal_assign == 0) {
      throw ErrorReport(r) << "A Starred expression may only appear on the "
                           << "lhs within the presence of another non-starred"
                           << " expression";
    }

    return num_starred;
  }

  // Get the appropriate builtin op for this augmented assignment
  // If the RHS is a tensor, return the corresponding ATen in-place op
  // If it's a list of scalars, then return the corresponding list augment op
  Symbol getAugOp(const AugAssign& stmt, const TypePtr& type) {
    bool use_inplace_op = type->isSubtypeOf(TensorType::get()) ||
        type->kind() == TypeKind::ListType;
    switch (stmt.aug_op()) {
      case '+':
        return use_inplace_op ? aten::add_ : aten::add;
      case '-':
        return use_inplace_op ? aten::sub_ : aten::sub;
      case '/':
        return use_inplace_op ? aten::div_ : aten::div;
      case '*':
        return use_inplace_op ? aten::mul_ : aten::mul;
      case '%':
        return use_inplace_op ? aten::fmod_ : aten::fmod;
      case '|':
        return use_inplace_op ? aten::bitwise_or : aten::__or__;
      case '&':
        return use_inplace_op ? aten::bitwise_and : aten::__and__;
      case '^':
        return use_inplace_op ? aten::bitwise_xor : aten::__xor__;
      case TK_LSHIFT:
        return use_inplace_op ? aten::__lshift__ : aten::__lshift__;
      case TK_RSHIFT:
        return use_inplace_op ? aten::__irshift__ : aten::__rshift__;
      case TK_POW:
        return aten::pow;
      default:
        throw ErrorReport(stmt)
            << "Unknown augmented assignment: " << kindToString(stmt.aug_op());
    }
  }

  // Get a pair of <in place magic method name, out of place magic method name>
  // since the out of place method is called if the in place method is not
  // present
  std::pair<std::string, std::string> getAugMagicMethod(const AugAssign& stmt) {
    switch (stmt.aug_op()) {
      case '+':
        return std::make_pair(std::string("__iadd__"), std::string("__add__"));
      case '-':
        return std::make_pair(std::string("__isub__"), std::string("__sub__"));
      case '/':
        return std::make_pair(
            std::string("__itruediv__"), std::string("__truediv__"));
      case '*':
        return std::make_pair(std::string("__imul__"), std::string("__mul__"));
      case '%':
        return std::make_pair(std::string("__imod__"), std::string("__mod__"));
      default:
        throw ErrorReport(stmt)
            << "Unknown augmented assignment: " << kindToString(stmt.aug_op());
    }
  }

  // Emit nodes for augmented assignments like `+=`
  void emitAugAssignment(const AugAssign& stmt) {
    switch (stmt.lhs().kind()) {
      case TK_VAR: {
        emitAugAssignmentToVar(stmt);
      } break;
      case '.': {
        emitAugAssignmentToSelectVar(stmt);
      } break;
      case TK_SUBSCRIPT: {
        emitAugAssignmentToSubscript(stmt);
      } break;
      default:
        throw ErrorReport(stmt.lhs())
            << "unexpected expression on "
            << "left-hand side of augmented assignment";
    }
  }

  // This will be called when there is a class param or module buffer
  // mutation which make the LHS of the expr be a select expression
  //
  // Example like:
  // class A(Module):
  //  def __init__():
  //    self.register_buffer("running_var", torch.zeros(1))
  //
  //  def forward():
  //    self.num_batches += 1
  void emitAugAssignmentToSelectVar(const AugAssign& stmt) {
    const auto lhs = Select(stmt.lhs());
    auto lhsSugaredVar = emitSugaredExpr(lhs.value(), 1);
    const auto lhsValue =
        lhsSugaredVar->attr(lhs.range(), method, lhs.selector().name())
            ->asValue(lhs.range(), method);
    auto result = emitAugAssignmentHelper(stmt, lhsValue);
    lhsSugaredVar->setAttr(stmt.range(), method, lhs.selector().name(), result);
  }

  void emitAugAssignmentToVar(const AugAssign& stmt) {
    const auto lhs = Var(stmt.lhs());
    auto lhsValue = emitExpr(lhs);
    auto result = emitAugAssignmentHelper(stmt, lhsValue);
    environment_stack->setVar(lhs.range(), lhs.name().name(), result);
  }

  Value* emitAugAssignmentHelper(const AugAssign& stmt, Value* lhs) {
    if (lhs->type()->kind() == TypeKind::ClassType) {
      // Call `__iadd__` so updates happen in place on class types
      // https://docs.python.org/3/reference/datamodel.html#object.__iadd__
      std::string in_place_method_name;
      std::string out_of_place_method_name;
      std::tie(in_place_method_name, out_of_place_method_name) =
          getAugMagicMethod(stmt);
      const auto rhs = emitExpr(stmt.rhs());

      // Determine whether to use __iadd__ or __add__ (use __add__ only if
      // __iadd__ is not present)
      auto type = lhs->type()->expect<ClassType>();
      std::string magic_method_name;
      if (type->findMethod(in_place_method_name)) {
        magic_method_name = in_place_method_name;
      } else if (type->findMethod(out_of_place_method_name)) {
        magic_method_name = out_of_place_method_name;
      } else {
        throw ErrorReport(stmt.range())
            << "Cannot emit inplace op on " << type->repr_str()
            << " since it does not define an " << in_place_method_name << " or "
            << out_of_place_method_name << " method";
      }

      // x += y is equivalent to x = x.__iadd__(y) or x = x.__add__(y) if
      // __iadd__ is not present
      return MethodValue(lhs, magic_method_name)
          .call(stmt.range(), method, {rhs}, {}, 0)
          ->asValue(stmt.range(), method);
    } else {
      const auto rhs = NamedValue(stmt.rhs().range(), emitExpr(stmt.rhs()))
                           .value(*method.graph());
      return emitBuiltinCall(
          stmt.range(),
          *method.graph(),
          getAugOp(stmt, lhs->type()),
          /*args=*/{lhs, rhs},
          /*kwargs=*/{},
          /*self=*/c10::nullopt);
    }
  }

  void emitAugAssignmentGeneric(
      const AugAssign& stmt,
      const Subscript& lhs,
      Value* sliceable) {
    // Get the idx to augment
    const auto subscriptExprs = lhs.subscript_exprs();
    const TypePtr type = sliceable->type();
    if (subscriptExprs.size() != 1) {
      throw ErrorReport(subscriptExprs)
          << "Sliced expression not yet supported for " << type->repr_str()
          << " augmented assignment. "
          << "File a bug if you want this";
    }

    TypePtr elemType = nullptr;
    if (const ListTypePtr listType = type->cast<ListType>()) {
      elemType = listType->getElementType();
    } else if (const DictTypePtr dictType = type->cast<DictType>()) {
      elemType = dictType->getKeyType();
    }

    if (elemType == nullptr) {
      throw ErrorReport(lhs)
          << type->repr_str() << " does not support augmented assignment.";
    }
    const auto idxValue = emitExpr(subscriptExprs[0]);
    const auto containerArg =
        NamedValue(lhs.value().range(), type->str(), sliceable);
    const auto idxArg = NamedValue(subscriptExprs.range(), "idx", idxValue);
    const auto valueArg =
        NamedValue(stmt.rhs().range(), "value", emitExpr(stmt.rhs()));

    const auto getItem = graph->insert(
        aten::__getitem__, {containerArg, idxArg}, {}, stmt.range());
    const auto augmentedItem = graph->insert(
        getAugOp(stmt, elemType), {getItem, valueArg}, {}, stmt.range());
    graph->insert(
        aten::_set_item,
        {containerArg, idxArg, augmentedItem},
        {},
        stmt.range());
  }

  void emitAugAssignmentToSubscript(const AugAssign& stmt) {
    // Process the base list value
    const auto lhs = Subscript(stmt.lhs());
    const auto sliceable = emitExpr(lhs.value());

    if (sliceable->type()->isSubtypeOf(TensorType::get())) {
      // If it's a tensor, just fully evaluate the subscript operation and emit
      // an in-place assignment
      std::vector<Value*> tensorIndices;
      Value* sliced;
      std::tie(sliced, tensorIndices) = emitIntAndSliceIndexing(
          lhs.range(), sliceable, lhs.subscript_exprs());

      const auto slicedArg = NamedValue(stmt.lhs().range(), "self", sliced);
      const auto rhs = NamedValue(stmt.rhs().range(), emitExpr(stmt.rhs()));
      if (tensorIndices.size() == 0) {
        // Common case: we only tried to index with int and slices. Emit the
        // correct augmented assignment op to the sliced value
        emitBuiltinCall(
            stmt.range(),
            *method.graph(),
            getAugOp(stmt, sliceable->type()),
            {rhs},
            {},
            slicedArg);
      } else {
        // Special case: we tried to do "advanced indexing". Lower this expr
        // into `index` and `index_put_` ops with tensordices of Tensor?[]
        const auto indices = graph
                                 ->insertNode(graph->createList(
                                     OptionalType::ofTensor(), tensorIndices))
                                 ->output();
        const auto indexed =
            graph->insert(aten::index, {slicedArg, indices}, {}, stmt.range());
        const auto augmented = emitBuiltinCall(
            stmt.range(),
            *method.graph(),
            getAugOp(stmt, sliceable->type()),
            {rhs},
            {},
            indexed);
        graph->insert(
            aten::index_put_,
            {slicedArg, indices, augmented},
            {},
            stmt.range());
      }
    } else {
      emitAugAssignmentGeneric(stmt, lhs, sliceable);
    }
  }

  NamedValue emitValueToTensor(
      const NamedValue& value,
      const NamedValue& matchTypeOf) {
    // Add implicit conversion of int/float/bool/number types to tensors
    // Used in emitSubscriptAssign to convert:
    //   `tensor(...)[x] = 99` to `tensor(...)[x] = tensor(99)`
    // Mirrors the `valueToTensor` behavior in python_variable_indexing.cpp
    const auto kind = value.type()->kind();
    if (kind == c10::TypeKind::NumberType || kind == c10::TypeKind::IntType ||
        kind == c10::TypeKind::BoolType || kind == c10::TypeKind::FloatType) {
      auto dtype = graph->insert(prim::dtype, {matchTypeOf}, {});
      auto device = graph->insert(prim::device, {matchTypeOf}, {});
      auto converted = graph->insert(
          aten::tensor,
          {value},
          {NamedValue("dtype", dtype), NamedValue("device", device)});
      return NamedValue(value.loc(), converted);
    }

    return value;
  }

  // Emit mutating assignments like `foo[0] = bar`
  void emitSubscriptAssign(
      const SourceRange& stmtRange,
      const Subscript& lhs,
      const Expr& rhs) {
    emitSubscriptAssign(stmtRange, lhs, NamedValue(rhs.range(), emitExpr(rhs)));
  }

  void emitSubscriptAssign(
      const SourceRange& stmtRange,
      const Subscript& lhs,
      const NamedValue& rhs) {
    // First check the base value.
    auto sliceable = emitExpr(lhs.value());

    // If it's a tensor, copy the RHS data into it
    if (sliceable->type()->isSubtypeOf(TensorType::get())) {
      std::vector<Value*> tensorIndices;
      Value* sliced;
      // Handle multi-dimensional slicing: first emit int/slice indexing
      // TODO: the Python equivalent code has special-cased copy_to
      // broadcasting to match NumPy semantics (see PR#4853). We can't
      // replicate that without knowing the size of the Tensor; so really that
      // code should be moved into the aten function
      std::tie(sliced, tensorIndices) = emitIntAndSliceIndexing(
          lhs.range(), sliceable, lhs.subscript_exprs());

      const auto slicedArg = NamedValue(lhs.range(), sliced);

      // rhs must be a tensor, implicitly convert int/float/bool
      const auto convertedRhs = emitValueToTensor(rhs, slicedArg);

      if (tensorIndices.size() == 0) {
        // Common case: we only tried to index with int and slices. Copy the
        // RHS into the resulting tensor.
        graph->insert(aten::copy_, {slicedArg, convertedRhs}, {}, stmtRange);
      } else {
        // Special case: we tried to do "advanced indexing" with a tensor.
        // Dispatch to `aten::index_put_` with tensorindices of Tensor?[]
        const auto indices = graph
                                 ->insertNode(graph->createList(
                                     OptionalType::ofTensor(), tensorIndices))
                                 ->output();

        graph->insert(
            aten::index_put_,
            {slicedArg, indices, convertedRhs},
            {},
            stmtRange);
      }
      // Otherwise, this is a list or a classtype.
      // Dispatch to aten::_set_item to both select and assign
    } else {
      const auto subscript = lhs.subscript_exprs();
      if (subscript.size() != 1 || subscript[0].kind() == TK_SLICE_EXPR) {
        throw ErrorReport(subscript)
            << "Sliced expression not yet supported for"
            << " subscripted assignment. "
            << "File a bug if you want this";
      }
      if (sliceable->type()->isSubtypeOf(AnyTupleType::get())) {
        throw ErrorReport(lhs) << sliceable->type()->repr_str()
                               << " does not support subscripted assignment";
      }

      std::vector<NamedValue> args;
      args.emplace_back(lhs.value().range(), "self", sliceable);
      args.emplace_back(
          lhs.subscript_exprs().range(), "idx", emitExpr(subscript[0]));
      args.push_back(rhs);
      makeMagic(
          "__setitem__",
          std::make_shared<BuiltinFunction>(aten::_set_item, at::nullopt))
          ->call(stmtRange, method, args, {}, 0);
    }
  }

  void emitTupleAssign(const TupleLiteral& tl, const Expr& rhs) {
    size_t n_binders = tl.inputs().size();
    bool starred_unpack = validateAssignLhsExpr(tl.inputs(), tl.range());
    if (starred_unpack)
      n_binders--;
    auto output = emitSugaredExpr(rhs, n_binders);
    emitTupleAssign(tl, output, rhs.range(), n_binders, starred_unpack);
  }

  void emitTupleAssign(
      const TupleLiteral& tl,
      const SugaredValuePtr& rhs_output,
      const SourceRange& rhs_loc,
      size_t n_binders,
      bool starred_unpack) {
    auto outputs = rhs_output->asTuple(
        rhs_loc,
        method,
        starred_unpack ? c10::nullopt : c10::optional<size_t>{n_binders});
    if (outputs.size() < n_binders) {
      throw ErrorReport(tl)
          << "need " << (starred_unpack ? "at least " : "") << n_binders
          << " values to unpack but found only " << outputs.size();
    }
    if (outputs.size() > n_binders && !starred_unpack) {
      throw ErrorReport(tl) << "too many values to unpack: need " << n_binders
                            << " but found " << outputs.size();
    }

    emitExprsAssign(tl.inputs(), outputs, rhs_loc, n_binders);
  }

  void emitExprsAssign(
      const List<Expr>& lhs_exprs,
      const at::ArrayRef<SugaredValuePtr> outputs,
      const SourceRange& rhs_loc,
      size_t n_binders) {
    int i = 0;
    for (auto assignee : lhs_exprs) {
      switch (assignee.kind()) {
        case TK_SUBSCRIPT:
          emitSubscriptAssign(
              rhs_loc,
              Subscript(assignee),
              NamedValue(rhs_loc, outputs.at(i)->asValue(rhs_loc, method)));
          i++;
          break;
        case TK_VAR:
          environment_stack->setSugaredVar(
              assignee.range(),
              Var(assignee).name().name(),
              outputs.at(i),
              /*annotated_type=*/nullptr);
          i++;
          break;
        case TK_STARRED: {
          auto var = Starred(assignee).expr();
          if (var.kind() != TK_VAR) {
            throw ErrorReport(var) << "Cannot pack a tuple into a non-variable";
          }
          size_t n_matched = outputs.size() - n_binders;
          ArrayRef<std::shared_ptr<SugaredValue>> outputs_ref = outputs;
          auto values = fmap(
              outputs_ref.slice(i, n_matched),
              [&](const std::shared_ptr<SugaredValue>& v) {
                return v->asValue(assignee.range(), method);
              });
          auto tup = graph->insertNode(graph->createTuple(values))->output();
          environment_stack->setVar(var.range(), Var(var).name().name(), tup);
          i += n_matched;
        } break;
        case TK_TUPLE_LITERAL: {
          // recursively emit tuple assignments on tuple literal input
          TupleLiteral sub_tl = TupleLiteral(assignee);
          size_t sub_n_binders = sub_tl.inputs().size();
          bool sub_starred_unpack =
              validateAssignLhsExpr(sub_tl.inputs(), sub_tl.range());
          if (sub_starred_unpack)
            sub_n_binders--;
          emitTupleAssign(
              sub_tl,
              outputs.at(i),
              rhs_loc,
              sub_n_binders,
              sub_starred_unpack);
          i++;
        } break;
        default:
          throw ErrorReport(assignee)
              << "unexpected expression on the left-hand side";
      }
    }
  }

  void emitAssignment(const Assign& stmt) {
    if (stmt.lhs_list().size() == 1) {
      return emitSingleAssignment(stmt);
    }
    // multiple assign & annotated type not supported in python
    TORCH_INTERNAL_ASSERT(stmt.lhs_list().size() > 1 && !stmt.type().present());
    // a = b = expr()
    // the semantics of multiple assignment is that expr() is emitted once, then
    // from left to right the assignments are made
    const auto tmp_name = createTempName("$tmp_assign_");
    environment_stack->setSugaredVar(
        stmt.rhs().range(),
        tmp_name,
        emitSugaredExpr(stmt.rhs().get(), 1),
        /*annotated_type=*/nullptr);
    auto ident = Var::create(
        stmt.rhs().range(), Ident::create(stmt.rhs().range(), tmp_name));
    for (auto expr : stmt.lhs_list()) {
      emitSingleAssignment(Assign::create(
          stmt.range(),
          List<Expr>::create(expr.range(), {expr}),
          Maybe<Expr>::create(stmt.rhs().range(), ident),
          Maybe<Expr>::create(stmt.range())));
    }
  }

  void emitSingleAssignment(const Assign& stmt) {
    if (!stmt.rhs().present()) {
      throw ErrorReport(stmt.range())
          << "For an assignment, expected an expression on the right-hand side";
    }
    const Expr& rhs = stmt.rhs().get();
    switch (stmt.lhs().kind()) {
      case TK_VAR: {
        auto v = Var(stmt.lhs());
        TypePtr type = nullptr;
        if (stmt.type().present()) {
          type = typeParser_.parseTypeFromExpr(stmt.type().get());
        }
        auto rhs_sugared_val = emitSugaredExpr(rhs, 1, type);
        // START BC HACK
        //
        // For old serialized quantized RNN modules, switch
        // quantized::linear_prepack to quantized::linear_prepack_legacy. We
        // changed linear_prepack to return a TorchBind class and not a
        // cpp_custom_type_hack tensor anymore, but the old serialized models
        // are tightly coupled with the type_hack version. If we still create a
        // Tensor here, then the quantized_lstm.legacy overload can kick in in
        // forward_impl(), and the module will still run correctly.
        if (method.qualname() ==
            "__torch__.torch.nn.quantized.dynamic.modules.rnn.PackedParameter.__setstate__") {
          if (auto sv =
                  std::dynamic_pointer_cast<SimpleValue>(rhs_sugared_val)) {
            Node* rhs_node = sv->getValue()->node();
            if (rhs_node->kind() ==
                Symbol::fromQualString("quantized::linear_prepack")) {
              std::vector<NamedValue> inputs;
              for (Value* i : rhs_node->inputs()) {
                inputs.emplace_back(i);
              }
              Value* new_val = rhs_node->owningGraph()->insert(
                  Symbol::fromQualString("quantized::linear_prepack_legacy"),
                  inputs,
                  {},
                  rhs_node->sourceRange());
              rhs_sugared_val = std::make_shared<SimpleValue>(new_val);
            }
          }
        }
        // END BC HACK
        environment_stack->setSugaredVar(
            v.range(),
            v.name().name(),
            std::move(rhs_sugared_val),
            /*annotated_type=*/type);
      } break;
      case TK_TUPLE_LITERAL:
        emitTupleAssign(TupleLiteral(stmt.lhs()), rhs);
        break;
      case '.':
        emitSelectAssign(stmt);
        break;
      case TK_SUBSCRIPT:
        emitSubscriptAssign(stmt.range(), Subscript(stmt.lhs()), rhs);
        break;
      default:
        throw ErrorReport(stmt.lhs())
            << "unexpected expression on left-hand side of assignment";
    }
  }

  void emitSelectAssign(const Assign& stmt) {
    if (!stmt.rhs().present()) {
      throw ErrorReport(stmt.range()) << "Expected RHS for assignment";
    }

    TypePtr type_hint = nullptr;
    if (stmt.type().present()) {
      type_hint = typeParser_.parseTypeFromExpr(stmt.type().get());
    }
    const auto lhs = Select(stmt.lhs());
    auto lhsObject = emitSugaredExpr(lhs.value(), 1);
    const auto rhsValue = emitSugaredExpr(stmt.rhs().get(), 1, type_hint)
                              ->asValue(stmt.rhs().range(), method);
    lhsObject->setAttr(stmt.range(), method, lhs.selector().name(), rhsValue);
  }

  NodeKind getNodeKind(int kind, int ninputs) {
    switch (kind) {
      case '+':
        return aten::add;
      case '-':
        return aten::sub;
      case TK_UNARY_MINUS:
        return aten::neg;
      case '*':
        return aten::mul;
      case TK_POW:
        return aten::pow;
      case '@':
        return aten::matmul;
      case TK_STARRED:
        return prim::Starred;
      case '/':
        return aten::div;
      case '%':
        return aten::remainder;
      case TK_NE:
        return aten::ne;
      case TK_EQ:
        return aten::eq;
      case '<':
        return aten::lt;
      case '>':
        return aten::gt;
      case TK_LE:
        return aten::le;
      case TK_GE:
        return aten::ge;
      case TK_AND:
        return aten::__and__;
      case TK_OR:
        return aten::__or__;
      case TK_IS:
        return aten::__is__;
      case TK_ISNOT:
        return aten::__isnot__;
      case TK_NOT:
        return aten::__not__;
      case TK_FLOOR_DIV:
        return aten::floordiv;
      case TK_LSHIFT:
        return aten::__lshift__;
      case TK_RSHIFT:
        return aten::__rshift__;
      case '&':
        return aten::__and__;
      case '|':
        return aten::__or__;
      case '^':
        return aten::__xor__;
      case TK_IN:
        return aten::__contains__;
      default:
        throw std::runtime_error("unknown kind " + c10::to_string(kind));
    }
  }

  std::string getOperatorOverload(int kind, int ninputs) {
    switch (kind) {
      case '+':
        return "__add__";
      case '-':
        return "__sub__";
      case TK_UNARY_MINUS:
        return "__neg__";
      case '~':
        return "__invert__";
      case '*':
        return "__mul__";
      case TK_POW:
        return "__pow__";
      case '/':
        return "__truediv__";
      case '%':
        return "__mod__";
      case TK_NE:
        return "__ne__";
      case TK_EQ:
        return "__eq__";
      case '<':
        return "__lt__";
      case '>':
        return "__gt__";
      case TK_LE:
        return "__le__";
      case TK_GE:
        return "__ge__";
      case '&':
        return "__and__";
      case '|':
        return "__or__";
      case '^':
        return "__xor__";
      case TK_IN:
        return "__contains__";
      case TK_LSHIFT:
        return "__lshift__";
      case TK_RSHIFT:
        return "__rshift__";
      default:
        throw std::runtime_error("unknown kind " + c10::to_string(kind));
    }
  }

  std::vector<NamedValue> getNamedValues(
      const TreeList& trees,
      bool maybe_unpack) {
    std::vector<NamedValue> values;
    for (const auto& tree : trees) {
      if (maybe_unpack && tree->kind() == TK_STARRED) {
        auto starred = Starred(tree);
        auto entries = emitSugaredExpr(starred.expr(), 1)
                           ->asTuple(starred.range(), method);
        for (const auto& entry : entries) {
          values.emplace_back(
              tree->range(), entry->asValue(starred.range(), method));
        }
      } else {
        values.emplace_back(tree->range(), emitExpr(Expr(tree)));
      }
    }
    return values;
  }
  std::vector<NamedValue> getNamedValues(
      const List<Expr>& trees,
      bool maybe_unpack) {
    return getNamedValues(trees.tree()->trees(), maybe_unpack);
  }

  std::vector<Value*> getValues(const TreeList& trees, bool maybe_unpack) {
    return toValues(*graph, getNamedValues(trees, maybe_unpack));
  }
  std::vector<Value*> getValues(const List<Expr>& trees, bool maybe_unpack) {
    return getValues(trees.tree()->trees(), maybe_unpack);
  }

  std::vector<NamedValue> emitAttributes(const List<Attribute>& attributes) {
    return fmap(attributes, [&](const Attribute& attr) {
      return NamedValue(
          attr.range(), attr.name().name(), emitExpr(attr.value()));
    });
  }

  void checkApplyNumInputs(Apply& apply, size_t expected_inputs) {
    const SourceRange& loc = apply.range();
    if (apply.inputs().size() != expected_inputs) {
      throw ErrorReport(loc)
          << Var(apply.callee()).name().name() << " expected exactly "
          << expected_inputs << " arguments but found "
          << apply.inputs().size();
    }
    if (apply.attributes().size() > 0) {
      throw ErrorReport(loc)
          << Var(apply.callee()).name().name() << " takes no keyword arguments";
    }
  }

  std::shared_ptr<SugaredValue> emitApplyExpr(
      Apply& apply,
      size_t n_binders,
      const TypePtr& type_hint = nullptr) {
    auto sv = emitSugaredExpr(apply.callee(), 1);
    auto loc = apply.callee().range();
    if (auto special_form = dynamic_cast<SpecialFormValue*>(sv.get())) {
      return emitApplySpecialForm(special_form->form(), apply, type_hint);
    }
    auto args = getNamedValues(apply.inputs(), true);
    auto kwargs = emitAttributes(apply.attributes());
    return sv->call(loc, method, args, kwargs, n_binders);
  }

  // this function handles expressions that look like apply statements
  // but have special evaluation rules for the arguments.
  // when adding a new case, only add a special form if it cannot be expressed
  // using the standard SugaredValue::call function, which enforces normal
  // evaluation order.
  std::shared_ptr<SugaredValue> emitApplySpecialForm(
      Symbol form,
      Apply& apply,
      const TypePtr& type_hint = nullptr) {
    switch (form) {
      case prim::fork: {
        auto& trees = apply.inputs().tree()->trees();
        if (trees.size() < 1) {
          throw ErrorReport(apply)
              << "Expected at least one argument to fork()";
        }
        auto forked = emitSugaredExpr(Expr(trees[0]), 1);
        TreeList sliced_trees(trees.begin() + 1, trees.end());
        auto args = getNamedValues(sliced_trees, true);
        auto kwargs = emitAttributes(apply.attributes());
        return emitForkExpr(apply.range(), forked, args, kwargs);
      }
      case prim::annotate: {
        checkApplyNumInputs(apply, 2);
        TypePtr type = typeParser_.parseTypeFromExpr(apply.inputs()[0]);
        Value* expr = tryConvertToType(
            apply.range(),
            *graph,
            type,
            emitExpr(apply.inputs()[1], type),
            /*allow_conversions=*/true);

        std::stringstream why_not;
        if (!expr->type()->isSubtypeOfExt(type, &why_not)) {
          throw ErrorReport(apply.inputs())
              << "expected an expression of type " << type->repr_str()
              << " but found " << expr->type()->repr_str() << "\n"
              << why_not.str();
        }

        // None is a subtype of Optional[T], but we want to remember what T is
        // after annotation so that variables assigned to this None will still
        // get the right type. To do this, we make a None constant that
        // has the type Optional[T]
        if (type->kind() == OptionalType::Kind &&
            expr->type()->isSubtypeOf(NoneType::get())) {
          Node* none = graph->createNone();
          none->output()->setType(type);
          graph->insertNode(none);
          expr = none->output();
        }

        return std::make_shared<SimpleValue>(expr);
      }
      case prim::rpc_async:
      case prim::rpc_sync:
      case prim::rpc_remote: {
        return emitRpcExpr(apply, form);
      }
      case prim::unchecked_cast: {
        checkApplyNumInputs(apply, 2);
        TypePtr type = typeParser_.parseTypeFromExpr(apply.inputs()[0]);
        Value* v = emitExpr(apply.inputs()[1]);
        // avoid generating nested unchecked_casts because they are already
        // inserted during serialization
        if (v->node()->kind() != prim::unchecked_cast || *v->type() != *type) {
          v = graph->insertUncheckedCast(v, type);
        }
        return std::make_shared<SimpleValue>(v);
      } break;
      case prim::GetAttr: {
        checkApplyNumInputs(apply, 2);
        auto obj = emitSugaredExpr(apply.inputs()[0], 1);
        auto selector = apply.inputs()[1];
        if (selector.kind() != TK_STRINGLITERAL) {
          throw ErrorReport(apply)
              << "getattr's second argument must be a string literal";
        }
        const std::string& name = StringLiteral(selector).text();
        return obj->attr(apply.range(), method, name);
      }
      case prim::Uninitialized: {
        checkApplyNumInputs(apply, 1);
        TypePtr type = typeParser_.parseTypeFromExpr(apply.inputs()[0]);
        auto out = graph->insertNode(graph->createUninitialized(type))
                       ->setSourceRange(apply.range());
        return std::make_shared<SimpleValue>(out->output());
      }
      case prim::TupleConstruct: {
        checkApplyNumInputs(apply, 1);
        auto arg = emitSugaredExpr(apply.inputs()[0], 1);
        auto inputs = arg->asTuple(apply.range(), method);
        auto inp_values = fmap(inputs, [&](const SugaredValuePtr& sv) {
          return sv->asValue(apply.range(), method);
        });
        return std::make_shared<SimpleValue>(
            graph->insertNode(graph->createTuple(inp_values))->output());
      }
      case prim::isinstance: {
        checkApplyNumInputs(apply, 2);
        auto result = emitIsInstance(apply.inputs()[0], apply.inputs()[1]);
        return std::make_shared<SimpleValue>(result.value());
      }
      case prim::tolist: {
        auto select = Select(apply.callee());
        auto value = select.value();
        auto operand = emitSugaredExpr(value, 1);

        if (!type_hint) {
          throw ErrorReport(apply)
              << "Expected type hint for result of tolist()";
        }

        return std::make_shared<SimpleValue>(graph->insertToList(
            operand->asValue(value.range(), method), type_hint));
      }
      case prim::HasAttr: {
        checkApplyNumInputs(apply, 2);
        const auto result = emitHasAttr(apply.inputs()[0], apply.inputs()[1]);
        return std::make_shared<SimpleValue>(result.value());
      } break;
      // This represents the "__new__" method on classes
      // because it takes a ClassValue as input.
      // So if we see:
      //   Foo.__new__(Foo)
      // Foo is a ClassValue, calling `attr("__new__")` will return a
      // CreateObject special form.
      case prim::CreateObject: {
        if (apply.inputs().size() != 1) {
          throw ErrorReport(apply) << "Only one argument to __new__ allowed";
        }
        auto arg = emitSugaredExpr(apply.inputs()[0], 1);
        auto class_arg = dynamic_cast<ClassValue*>(arg.get());
        if (!class_arg) {
          throw ErrorReport(apply)
              << "Expected class value as argument to __new__, got "
              << arg->kind() << " instead";
        }
        auto createNode =
            graph->insertNode(graph->createObject(class_arg->type_));
        return std::make_shared<SimpleValue>(createNode->output());
      }
      // We construct the iterable tree here using the IterableTree
      // SugaredValue, The tree consists of SimpleValue, RangeValue or
      // IterableTree: For SimpleValues(List, Dict, etc) or RangeValue. We will
      // make them as tree leaves since we could get the loop information from
      // len() and get_item(). For IterableTree like zip(), enumerate(), we can
      // model them as a combination of leaves, and we emit a IterableTree value
      // to record the tree information
      case prim::range: {
        std::vector<Value*> input_vals =
            getValues(apply.inputs(), /*maybe_unpack=*/true);
        return std::make_shared<RangeValue>(apply.range(), method, input_vals);
      }
      case prim::enumerate: {
        const SourceRange& loc = apply.range();
        auto inputs = apply.inputs();
        auto input_size = apply.inputs().size();
        // enumerate(x) can be rewrite as subtrees:
        // IterableTree(RangeValue(0, math.inf), SimpleValue(x))
        Value* start_index = nullptr;
        if (input_size == 0) {
          throw ErrorReport(loc)
              << "enumerate expected at least 1 arguments, got 0";
        }

        if (input_size == 2) {
          start_index = emitSugaredExpr(inputs[1], 1)->asValue(loc, method);
        }

        if (input_size > 2) {
          throw ErrorReport(loc)
              << "enumerate expected at most 2 arguments, got " << input_size;
        }
        std::vector<Value*> range_inputs;
        if (start_index != nullptr) {
          range_inputs.emplace_back(start_index);
        }
        Value* end = materializeConstant(
            std::numeric_limits<int64_t>::max(),
            *graph,
            loc,
            integral_constants);
        range_inputs.emplace_back(end);
        SugaredValuePtr expr_sv = emitSugaredExpr(inputs[0], 1);
        auto iterable_value = expr_sv->iter(loc, method);

        // range should have the same static length as the other iterable
        c10::optional<int64_t> iter_static_len = iterable_value->staticLen();
        SugaredValuePtr range_sv = std::make_shared<RangeValue>(
            loc, method, range_inputs, iter_static_len);

        auto tree = std::make_shared<IterableTree>();
        tree->addChild(loc, method, range_sv);
        tree->addChild(loc, method, iterable_value);
        return tree;
      }
      case prim::zip: {
        // zip(x, y) can be rewrite as subtrees:
        // IterableTree(IterableTree(x), IterableTree(y))
        auto inputs = apply.inputs();
        if (inputs.size() == 0) {
          throw ErrorReport(apply)
              << "zip expected at least 1 arguments, got 0";
        }
        auto iterable_tree = std::make_shared<IterableTree>();
        for (Expr expr : inputs) {
          auto iterable = emitSugaredExpr(expr, 1)->iter(apply.range(), method);
          iterable_tree->addChild(apply.range(), method, iterable);
        }
        return iterable_tree;
      }
      case prim::list: {
        if (apply.inputs().size() == 0) {
          TypePtr type = type_hint ? type_hint : ListType::ofTensors();
          if (!type->cast<ListType>()) {
            throw ErrorReport(apply.range())
                << "Expected list type annotation for list(), found "
                << type_hint->repr_str();
          }
          return std::make_shared<SimpleValue>(
              graph
                  ->insertNode(graph->createList(
                      type->expectRef<ListType>().getElementType(), {}))
                  ->output());
        }
        // list(iter) desugars to [_elem for _elem in iter]
        checkApplyNumInputs(apply, 1);
        auto iter_input = emitSugaredExpr(apply.inputs()[0], 1);

        // aten::list builtin op is registered for List and Str input
        // dispatch to the builtin op to avoid perf slowdown on existing uses
        if (auto simple = asSimple(iter_input)) {
          if (simple->type()->cast<ListType>() ||
              simple->type()->cast<StringType>()) {
            return std::make_shared<SimpleValue>(emitBuiltinCall(
                apply.range(), *method.graph(), aten::list, {simple}, {}));
          }
        }
        const std::string& iter_name = createTempName("$_iter");
        environment_stack->setSugaredVar(
            apply.range(),
            iter_name,
            iter_input,
            /*annotated_type=*/nullptr);

        const std::string& elem_name = createTempName("$_elem");
        auto ident =
            Var::create(apply.range(), Ident::create(apply.range(), elem_name));
        auto iter =
            Var::create(apply.range(), Ident::create(apply.range(), iter_name));
        auto lc = ListComp::create(apply.range(), ident, ident, iter);
        return std::make_shared<SimpleValue>(
            emitListComprehension(lc, type_hint));
      }
      default:
        TORCH_INTERNAL_ASSERT(false, "unknown special form: ", form);
    }
  }

  Value* emitExpr(const Expr& tree, const TypePtr& type_hint = nullptr) {
    // Push the source range of a call in case compiling this function
    // triggers an error
    ErrorReport::CallStack::update_pending_range(tree.range());
    Value* out_val =
        emitSugaredExpr(tree, 1, type_hint)->asValue(tree.range(), method);
    // AnyType is the only user-exposed type which we don't unify to from
    // its subtypes, so we add a cast for use cases like
    // x : Any = 1 if cond else "str"
    if (type_hint == AnyType::get() && out_val->type() != AnyType::get()) {
      out_val = graph->insertUncheckedCast(out_val, type_hint);
    }
    return out_val;
  }

  NodeKind reverseComparision(NodeKind kind) {
    if (kind == aten::lt) {
      return aten::gt;
    } else if (kind == aten::le) {
      return aten::ge;
    } else if (kind == aten::gt) {
      return aten::lt;
    } else if (kind == aten::ge) {
      return aten::le;
    }
    throw std::runtime_error(
        "reverseComparision: unsupported NodeKind. File a bug");
  }

  // any expression that can produce a SugaredValue is handled here
  // expressions that only return a single Value* are handled in emitSimpleExpr
  // type_hint is set if there is a type that this value is expected to be
  // e.g. a : List[int] = []
  // or a = torch.jit.annotate(List[int], [])
  // the caller is responsible for checking that the result matches type_hint
  // emitSugaredExpr is free to ignore it.
  std::shared_ptr<SugaredValue> emitSugaredExpr(
      const Expr& tree,
      size_t n_binders,
      const TypePtr& type_hint = nullptr) {
    switch (tree.kind()) {
      case TK_VAR:
        return environment_stack->getSugaredVar(Var(tree).name());
      case '.': {
        auto select = Select(tree);
        auto sv = emitSugaredExpr(select.value(), 1);
        return sv->attr(select.range(), method, select.selector().name());
      }
      case TK_APPLY: {
        auto apply = Apply(tree);
        return emitApplyExpr(apply, n_binders, type_hint);
      } break;
      case TK_SUBSCRIPT: {
        return emitSubscript(Subscript(tree), type_hint);
      } break;
      default:
        return std::make_shared<SimpleValue>(emitSimpleExpr(tree, type_hint));
    }
  }

  Value* emitUnaryOp(
      const TreeRef& tree,
      const std::string& magicMethod,
      const c10::Symbol& opSymbol) {
    const auto& inputs = tree->trees();
    auto named_values = getNamedValues(inputs, /*maybe_unpack=*/false);
    auto val =
        asSimple(makeMagic(
                     magicMethod,
                     std::make_shared<BuiltinFunction>(opSymbol, at::nullopt))
                     ->call(tree->range(), method, named_values, {}, 0));

    // if we emitted the unary op and not some other overloaded function,
    // then try to constantfold
    if (val->node()->kind() != opSymbol) {
      return val;
    }

    auto maybe_out_stack = runNodeIfInputsAreConstant(val->node());
    if (!maybe_out_stack) {
      return val;
    }
    TORCH_INTERNAL_ASSERT(maybe_out_stack->size() == 1);
    return graph->insertConstant(maybe_out_stack->at(0), tree->range());
  }

  /**
   * Emit a fork expression, of the form:
   *   torch.jit.fork(forked, *args, **kwargs)
   */
  std::shared_ptr<SugaredValue> emitForkExpr(
      SourceRange loc,
      const std::shared_ptr<SugaredValue>& forked,
      at::ArrayRef<NamedValue> args,
      at::ArrayRef<NamedValue> kwargs) {
    auto g = method.graph();
    Node* fork_node;
    TypePtr out_type;

    fork_node = g->insertNode(method.graph()->create(prim::forkClosure, 1))
                    ->setSourceRange(loc);

    // We create a fork by emitting a closure and setting the closure output
    // into the fork input. If a closure doesn't already exist, we create one.
    {
      WithInsertPoint insert(fork_node);
      if (ClosureValue* sv = dynamic_cast<ClosureValue*>(forked.get())) {
        Value* closure_output = sv->asValue(loc, method);
        Block* closure_block = closure_output->node()->blocks().at(0);
        TORCH_INTERNAL_ASSERT(closure_block->outputs().size() == 1);
        out_type = closure_block->outputs().at(0)->type();
        fork_node->addInput(closure_output);
      } else {
        auto emit_closure_body = [&](Block* closure_block) {
          auto fn_sugared_output = forked->call(loc, method, args, kwargs, 1);
          auto fn_simple_output = fn_sugared_output->asValue(loc, method);
          closure_block->registerOutput(fn_simple_output);
          out_type = fn_simple_output->type();
        };
        auto closure_value = emitClosure(emit_closure_body);
        fork_node->addInput(closure_value->asValue(loc, method));
      }
    }
    Value* node_output =
        fork_node->output()->setType(FutureType::create(out_type));
    return std::make_shared<SimpleValue>(node_output);
  }

  std::shared_ptr<SugaredValue> emitRpcExpr(const Apply& apply, Symbol rpc_op) {
    // TODO: This is a temporary apporoach to enable calling user fucntion
    // through RPC in TorchScript,
    // Ideally, function value in JIT IR is first-class citizen and
    // The RPC C++ entry API can take c10::Function directly.
    size_t rpcMinInputs = 2;
    size_t rpcMaxInputs = 5; // NOLINT
    std::string op_name = rpc_op.toUnqualString();
    if (apply.inputs().size() < rpcMinInputs ||
        apply.inputs().size() > rpcMaxInputs) {
      throw ErrorReport(apply)
          << "Possible forms of call to " << op_name << "(..) are\n"
          << op_name
          << "(dst_worker_name, user_callable, args, kwargs, timeout)\n"
          << op_name << "(dst_worker_name, user_callable, args, kwargs)\n"
          << op_name << "(dst_worker_name, user_callable, args)\n"
          << op_name << "(dst_worker_name, user_callable)\n"
          << "Now the number of arguments is " << apply.inputs().size();
    }
    if (apply.attributes().size() != 0) {
      throw ErrorReport(apply)
          << op_name << "(dst_worker_name, user_callable, args, kwargs)"
          << "does not support kwargs yet";
    }
    // TODO: Make rpc_op(..) support taking kwargs,
    // like rpc_async(to="worker1", func=my_func, args=(), kwargs={})

    auto& input_trees = apply.inputs().tree()->trees();
    Value* dst_worker_name_value = emitExpr(Expr(input_trees[0]));
    std::shared_ptr<SugaredValue> user_callable_sugared_value =
        emitSugaredExpr(Expr(input_trees[1]), 1);
    TORCH_CHECK(
        user_callable_sugared_value->kind() == "function",
        "user_callable should be a FunctionValue, it's now a ",
        user_callable_sugared_value->kind())
    // NB: This should be done using `std::dynamic_pointer_cast`
    // and assert `user_callable_function_value != nullptr`. But somehow on
    // macos std::dynamic_pointer_cast always returns
    // `user_callable_function_value` as a `nullptr`, even if
    // `user_callable_sugared_value->kind() == "function"`.
    std::shared_ptr<FunctionValue> user_callable_function_value =
        std::static_pointer_cast<FunctionValue>(user_callable_sugared_value);
    // If `kwargs` is an empty dict, users are allowed to not pass `kwargs`.
    // If `args` and `kwargs` are an empty tuple and an empty dict,
    // respectively, users are allowed to not pass `args` and `kwargs`.

    TreeList args_kwargs_timeout_trees(
        input_trees.begin() + 2, input_trees.end());

    // Get user callable.
    const auto& callablePtrs = user_callable_function_value->callees();
    TORCH_INTERNAL_ASSERT(
        callablePtrs.size() == 1,
        "User-provided callable size should be 1. Now it's",
        callablePtrs.size())
    Function* callablePtr = callablePtrs.at(0);

    const auto& functionSchema = callablePtr->getSchema();
    const SourceRange& loc = apply.range();
    auto graphPtr = method.graph();

    // Match FunctionSchema.
    std::vector<NamedValue> args;
    std::vector<NamedValue> kwargs;
    // Get args and kwargs as `NamedValue`s.
    // Similar to getNamedValues(..) and emitAttributes(..).
    if (args_kwargs_timeout_trees.size() >= 1) {
      // Unroll args from a Var that is known to be a Tuple.
      auto& args_tree = args_kwargs_timeout_trees[0];
      auto entry_sugared_values = emitSugaredExpr(Expr(args_tree), 1)
                                      ->asTuple(args_tree->range(), method);
      args.reserve(entry_sugared_values.size());
      for (const auto& entrie_sugared_value : entry_sugared_values) {
        args.emplace_back(
            args_tree->range(),
            entrie_sugared_value->asValue(args_tree->range(), method));
      }
      // NB: Can't do schema check on kwargs, given the RPC API is
      // rpc_op(to, user_callable, args, kwargs),
      // users can construct kwargs = {"first" + "_arg" : 1}.
      // Notice the key is determined at run time.
      // We can do it at compile time, unless one day the RPC API is
      // rpc_op(to, user_callable, arg_0, arg_1, kwarg_0="foo",
      // kwarg_1="bar")
    }
    matchSchema(functionSchema, loc, *graphPtr, args, kwargs);

    // Graph insert the QualifiedName as an constant input IR Value.
    const auto& qualname = callablePtr->qualname();
    IValue userCallableQualNameIValue(qualname.qualifiedName());
    Value* userCallableQualNameValue =
        graphPtr->insertConstant(userCallableQualNameIValue, loc);

    // Graph insert the corresponding RPC node to the graph.
    Node* rpc_node =
        graphPtr->insertNode(graphPtr->create(rpc_op, 1))->setSourceRange(loc);
    {
      WithInsertPoint insert(rpc_node);
      rpc_node->addInput(dst_worker_name_value);
      rpc_node->addInput(userCallableQualNameValue);

      for (const auto& tree : args_kwargs_timeout_trees) {
        rpc_node->addInput(emitExpr(Expr(tree)));
      }
    }
    Value* rpc_node_output = rpc_node->output();

    // Set output type from FunctionSchema and corresponding rpc_op.
    const std::vector<Argument>& returns = functionSchema.returns();
    TORCH_INTERNAL_ASSERT(returns.size() == 1);
    TypePtr output_type = nullptr;
    if (rpc_op == prim::rpc_async) {
      // rpc_async returns FutureType of the functionSchema's return type
      output_type = FutureType::create(returns[0].type());
    } else if (rpc_op == prim::rpc_sync) {
      // rpc_sync returns the functionSchema's return type
      output_type = returns[0].type();
    } else if (rpc_op == prim::rpc_remote) {
      // rpc_remote returns RRefType of the functionSchema's return type
      output_type = RRefType::create(returns[0].type());
    } else {
      throw ErrorReport(apply)
          << rpc_op.toDisplayString() << " is not supported in TorchScript!'";
    }
    rpc_node_output->setType(output_type);
    return std::make_shared<SimpleValue>(rpc_node_output);
  }

  Value* emitBinaryOp(const TreeRef& tree) {
    const auto& inputs = tree->trees();
    auto kind = getNodeKind(tree->kind(), inputs.size());
    auto overload = getOperatorOverload(tree->kind(), inputs.size());
    auto named_values = getNamedValues(inputs, /*maybe_unpack=*/false);
    if (tree->kind() == TK_IN) {
      // For `in` the arguments are in reverse order (the object being
      // checked is second)
      std::iter_swap(named_values.begin() + 0, named_values.begin() + 1);
    }
    return asSimple(
        makeMagic(
            overload, std::make_shared<BuiltinFunction>(kind, at::nullopt))
            ->call(tree->range(), method, named_values, {}, 0));
  }

  Value* emitSimpleExpr(
      const TreeRef& tree,
      const TypePtr& type_hint = nullptr) {
    switch (tree->kind()) {
      case TK_FLOOR_DIV:
      case '@': {
        const auto& inputs = tree->trees();
        auto kind = getNodeKind(tree->kind(), inputs.size());
        auto named_values = getNamedValues(inputs, /*maybe_unpack=*/false);
        return emitBuiltinCall(
            tree->range(), *method.graph(), kind, named_values, {});
      }
      case '%': {
        auto lhs = emitSugaredExpr(Expr(tree->tree(0)), 0)
                       ->asValue(tree->tree(0)->range(), method);
        auto const& lhs_type = lhs->type();
        if (lhs_type == StringType::get()) {
          auto values = getValues(tree->trees(), /*maybe_unpack=*/false);
          auto node = graph->create(aten::percentFormat, values, 1)
                          ->setSourceRange(tree->range());
          Value* output = graph->insertNode(node)->output();
          output->setType(StringType::get());
          return output;
        } else {
          return emitBinaryOp(tree);
        }
      }
      case TK_IN:
      case TK_POW:
      case TK_NE:
      case TK_EQ:
      case '<':
      case '>':
      case TK_LE:
      case TK_GE:
      case '*':
      case '/':
      case '+':
      case '-':
      case '&':
      case '|':
      case '^':
      case TK_LSHIFT:
      case TK_RSHIFT:
        return emitBinaryOp(tree);
      case TK_IS:
      case TK_ISNOT:
      case TK_AND:
      case TK_OR:
      case TK_NOT: {
        return emitCondExpr(Expr(tree)).value();
      }
      case TK_UNARY_MINUS: {
        return emitUnaryOp(tree, "__neg__", aten::neg);
      }
      case '~': {
        return emitUnaryOp(tree, "__invert__", aten::bitwise_not);
      }
      case TK_STARRED: {
        throw ErrorReport(tree)
            << "Unexpected starred expansion. File a bug report";
      }
      case TK_CONST: {
        return emitConst(Const(tree));
      } break;
      case TK_TRUE: {
        return graph->insertConstant(true, tree->range());
      } break;
      case TK_FALSE: {
        return graph->insertConstant(false, tree->range());
      } break;
      case TK_NONE: {
        return graph->insertConstant(IValue(), tree->range());
      } break;
      case TK_IF_EXPR: {
        return emitTernaryIf(TernaryIf(tree), type_hint);
      } break;
      case TK_STRINGLITERAL: {
        return emitStringLiteral(StringLiteral(tree));
      } break;
      case TK_LIST_LITERAL: {
        auto ll = ListLiteral(tree);
        auto values = getValues(ll.inputs(), /*maybe_unpack=*/true);

        // determine the element type of the list
        // if we have a type hint of List[T], use T
        // if the list is non-empty use type_of(list[0])
        // otherwise assume it is List[Tensor]
        TypePtr elem_type = TensorType::get();
        if (type_hint) {
          if (type_hint->kind() == TypeKind::ListType) {
            elem_type = type_hint->expectRef<ListType>().getElementType();
          } else {
            // If the type hint was not a List[T] throw an error
            throw ErrorReport(tree)
                << "Expected a List type hint but instead got "
                << type_hint->repr_str();
          }
        } else if (!values.empty()) {
          std::stringstream ss;
          auto types = fmap(values, [](const Value* v) { return v->type(); });
          auto maybe_elem_type = unifyTypeList(types, ss);
          if (!maybe_elem_type) {
            throw ErrorReport(tree) << "Lists must contain only a single type\n"
                                    << ss.str();
          }
          elem_type = maybe_elem_type.value();
        }

        for (auto v : values) {
          std::stringstream ss;
          if (!v->type()->isSubtypeOfExt(elem_type, &ss)) {
            throw ErrorReport(tree)
                << "Lists must contain only a single type, expected: "
                << elem_type->repr_str() << " but found "
                << v->type()->repr_str() << " instead.\n"
                << ss.str();
          }
        }
        Value* result =
            graph->insertNode(graph->createList(elem_type, values))->output();
        return result;
      } break;
      case TK_TUPLE_LITERAL: {
        auto ll = TupleLiteral(tree);
        auto values = getValues(ll.inputs(), /*maybe_unpack=*/true);
        return graph->insertNode(graph->createTuple(values))->output();
      } break;
      case TK_DICT_LITERAL: {
        auto dl = DictLiteral(tree);
        auto key_trees = dl.key_inputs().tree()->trees();
        auto value_trees = dl.value_inputs().tree()->trees();
        AT_ASSERT(key_trees.size() == value_trees.size());
        std::vector<Value*> keys, values;

        for (size_t i = 0; i < key_trees.size(); ++i) {
          keys.push_back(emitExpr(Expr(key_trees[i])));
          values.push_back(emitExpr(Expr(value_trees[i])));
        }

        TypePtr key_type = nullptr;
        TypePtr value_type = nullptr;

        if (type_hint && type_hint->kind() == TypeKind::DictType) {
          auto dict_type = type_hint->expect<DictType>();
          key_type = dict_type->getKeyType();
          value_type = dict_type->getValueType();
        } else if (keys.empty()) {
          key_type = StringType::get();
          value_type = TensorType::get();
        } else {
          key_type = keys.at(0)->type();
          value_type = values.at(0)->type();
        }
        AT_ASSERT(key_type != nullptr && value_type != nullptr);

        auto checkTypeOfValues = [](const TypePtr& type,
                                    const char* what,
                                    const std::vector<Value*>& values,
                                    TreeList trees) {
          for (size_t i = 0, N = values.size(); i < N; ++i) {
            std::stringstream ss;
            if (!values[i]->type()->isSubtypeOfExt(type, &ss)) {
              throw ErrorReport(trees[i])
                  << "Dict " << what
                  << " must contain only a single type, expected: "
                  << type->repr_str() << " but found "
                  << values[i]->type()->repr_str() << " instead.\n"
                  << ss.str();
            }
          }
        };
        checkTypeOfValues(key_type, "keys", keys, key_trees);
        checkTypeOfValues(value_type, "values", values, value_trees);

        return graph
            ->insertNode(graph->createDict(key_type, value_type, keys, values))
            ->output();
      } break;
      case TK_LIST_COMP: {
        auto lc = ListComp(tree);
        return emitListComprehension(lc, type_hint);
      } break;
      case TK_DICT_COMP: {
        auto dc = DictComp(tree);
        return emitDictComprehension(dc, type_hint);
      } break;
      default:
        throw ErrorReport(tree) << "Cannot emit expr for: " << tree;
    }
  }

  Value* emitConst(const Const& c) {
    if (c.isFloatingPoint())
      return materializeConstant(
          c.asFloatingPoint(), *graph, c.range(), fp_constants);
    else
      return materializeConstant(
          c.asIntegral(), *graph, c.range(), integral_constants);
  }

  Value* emitStringLiteral(const StringLiteral& c) {
    return insertConstant(*graph, c.text(), c.range());
  }

  // Desugars select indexing: tensor[i] -> tensor.select(dim, i)
  Value* emitSelect(
      const SourceRange& loc,
      Value* input,
      Value* dim,
      Value* index) {
    return emitBuiltinCall(loc, *graph, aten::select, {input, dim, index}, {});
  }

  Value* emitSliceOp(
      const SourceRange& loc,
      Value* sliceable,
      Value* dim,
      Value* start,
      Value* end,
      Value* step) {
    std::vector<NamedValue> args;
    args.reserve(4);
    args.emplace_back(loc, "self", sliceable);

    // XXX: If list slicing becomes more complicated or stops using
    // aten::slice, we should separate it from this function.
    if (dim) {
      AT_ASSERT(sliceable->type()->isSubtypeOf(TensorType::get()));

      args.emplace_back(dim);
    } else {
      AT_ASSERT(!sliceable->type()->isSubtypeOf(TensorType::get()));
    }
    // TODO for now let's deal with TupleType first. Ideally all list, tensor,
    // string, and tuple slicing should be same (tugsbayasgalan)
    if (sliceable->type()->cast<TupleType>()) {
      std::vector<at::optional<NamedValue>> tuple_args;
      // since we are only dealing with tuple slicing for now, we try to keep
      // tuple args seperate for now
      tuple_args.reserve(3);

      start ? tuple_args.emplace_back(start)
            : tuple_args.emplace_back(c10::nullopt);
      end ? tuple_args.emplace_back(end)
          : tuple_args.emplace_back(c10::nullopt);
      step ? tuple_args.emplace_back(step)
           : tuple_args.emplace_back(c10::nullopt);

      return emitTupleSlice(loc, args[0], tuple_args);
    }

    // TODO this needs to be cleaned for list slicing
    // Default value for start is 0.
    if (!start) {
      start = graph->insertConstant(0, loc);
    }
    args.emplace_back(loc, "start", start);

    if (end) {
      args.emplace_back(loc, "end", end);
    }

    if (!step) {
      step = graph->insertConstant(1, loc);
    }
    NamedValue step_nv = NamedValue(loc, "step", step);
    return emitBuiltinCall(loc, *graph, aten::slice, args, {step_nv});
  }

  // Desugars slice indexing: tensor[begin:end] -> tensor.slice(dim, begin, end,
  // 1)
  Value* emitSlice(
      const SourceRange& loc,
      Value* input,
      Value* dim, // Only used for tensor slicing
      const SliceExpr& slice) {
    Value* start = nullptr;
    Value* end = nullptr;
    Value* step = nullptr;
    if (slice.start().present()) {
      start = emitExpr(Expr(slice.start().get()));
    }
    if (slice.end().present()) {
      end = emitExpr(Expr(slice.end().get()));
    }
    if (slice.step().present()) {
      step = emitExpr(Expr(slice.step().get()));
    }
    return emitSliceOp(loc, input, dim, start, end, step);
  }

  Value* emitUnsqueeze(const SourceRange& loc, Value* input, Value* dim_val) {
    return emitBuiltinCall(loc, *graph, aten::unsqueeze, {input, dim_val}, {});
  }

  Value* emitIndex(
      const SourceRange& loc,
      Value* input,
      at::ArrayRef<Value*> indices) {
    // NB: the index of aten::index should be a type of List[Optional[Tensor]],
    // this is to support the case like t[:, :, 1] where : here indicates a
    // None/undefined tensor(optional tensor)
    auto* index =
        graph->insertNode(graph->createList(OptionalType::ofTensor(), indices))
            ->output();
    return emitBuiltinCall(loc, *graph, aten::index, {input, index}, {});
  }

  // Emits multidimensional slicing with int and slice indices.
  // Returns:
  // - Value*: the input after it has been indexed by int and slice indices.
  // - vector<Value*>: A list of tensor Value* indices that have not been
  // applied yet.
  //   Should be NULL at indices where sliceable (post-slicing) isn't indexed by
  //   a tensor.
  std::pair<Value*, std::vector<Value*>> emitIntAndSliceIndexing(
      const SourceRange& loc,
      Value* sliceable,
      const List<Expr>& subscript_exprs) {
    // Overall, to handle indexing (other than Tensors), we need to handle a
    // couple different things. For example, for x[1:3, None, 4], each of these
    // different index types (slice, None, and integer) result in different
    // number of dimensions. Slicing doesn't change the number of dimensions,
    // None adds a dimension, and integer removes a dimension. As these indexing
    // operations are applied left to right, the actual index that it's being
    // applied to depends on the previous operations. Ellipses indexing throws
    // another wrinkle. Ellipses selects any remaining unspecified dimensions.
    // Thus, for indexes following an ellipses, the actual index an indexing
    // operation is being applied to depends on the operations to the right.
    // Thus, we do two passes, one from left to right up until the ellipses, and
    // one from right to left.

    std::vector<Value*> tensor_indices;

    auto insert_value_for_dim = [&](int64_t dim) {
      return graph->insertConstant(dim, loc);
    };
    std::vector<int64_t> dims(subscript_exprs.size());
    std::vector<c10::optional<Value*>> exprs(
        subscript_exprs.size(), c10::nullopt);

    auto handle_indexing = [&](const Expr& subscript_expr,
                               int expr_idx,
                               int64_t dim,
                               bool is_reverse = false) {
      dims[expr_idx] = dim;

      // Slice expression case, does not represent a single index.
      if (subscript_expr.kind() == TK_SLICE_EXPR) {
        if (is_reverse) {
          return dim - 1;
        } else {
          return dim + 1;
        }
      }

      // Slice object case, does not represent a single index.
      auto subscript_sv = emitSugaredExpr(subscript_expr, 1);
      if (dynamic_cast<SliceValue*>(subscript_sv.get())) {
        if (is_reverse) {
          return dim - 1;
        } else {
          return dim + 1;
        }
      }

      TypePtr type_hint;
      if (subscript_expr.kind() == TK_NONE) {
        type_hint = NoneType::get();
      }
      auto index = emitExpr(subscript_expr, type_hint);

      // Accept list as subscript but convert it to a Tensor
      // since it's equivalent to indexing with Tensor.
      // The list can be a list literal or list variable.
      // Advanced indexing using list:
      // @torch.jit.script
      // def f(x):
      //   return x[[0, 1, 5]]  # or
      //   return x[[0, 1], [0, 1]]  # or
      //   return x[[[0, 1], [0, 1]], [[0, 1], [0, 1]]]  # or
      //   ls = [0, 1]
      //   return x[ls]
      // Statements above are equivalent to advanced indexing using Tensor:
      // @torch.jit.script
      // def f(x):
      //   return x[torch.tensor([0, 1, 5])]  # or
      //   return x[torch.tensor([0, 1]), torch.tensor([0, 1])]  # or
      //   return x[torch.tensor([[0, 1], [0, 1]]),
      //            torch.tensor([[0, 1], [0, 1]])]  # or
      //   ls = [0, 1]
      //   return x[torch.tensor(ls)]
      if (index->type()->kind() == c10::TypeKind::ListType) {
        // Always create index tensor as LongTensor.
        // This is to match Pytorch eager frontend behavior which accepts
        // indexing with float list.
        index = graph->insert(
            aten::tensor, {index}, {NamedValue("dtype", c10::kLong)});
      }

      exprs[expr_idx] = index;
      if (index->type()->isSubtypeOf(NoneType::get())) {
        if (is_reverse) {
          return dim;
        } else {
          return dim + 1;
        }
      } else if (index->type() == IntType::get()) {
        if (is_reverse) {
          return dim - 1;
        } else {
          return dim;
        }
      } else if (index->type()->isSubtypeOf(OptionalType::ofTensor())) {
        if (is_reverse) {
          throw ErrorReport(loc)
              << "Ellipses followed by tensor indexing is currently not supported";
        } else {
          return dim + 1;
        }
      } else {
        throw ErrorReport(loc)
            << "Unsupported operation: indexing tensor with unsupported index type '"
            << index->type()->repr_str()
            << "'. Only ints, slices, lists and tensors are supported";
      }
    };

    size_t idx = 0;
    int64_t dim = 0;
    for (; idx < subscript_exprs.size(); idx++) {
      auto subscript_expr = subscript_exprs[idx];
      if (subscript_expr.kind() == TK_DOTS) {
        break;
      }
      dim = handle_indexing(subscript_expr, idx, dim, /*is_reverse=*/false);
    }
    int64_t rdim = -1;
    for (size_t rev_idx = subscript_exprs.size() - 1; rev_idx > idx;
         rev_idx--) {
      auto subscript_expr = subscript_exprs[rev_idx];
      if (subscript_expr.kind() == TK_DOTS) {
        throw ErrorReport(loc)
            << "An index can only have a single ellipsis ('...')";
      }
      rdim =
          handle_indexing(subscript_expr, rev_idx, rdim, /*is_reverse=*/true);
    }
    for (size_t i = 0; i < exprs.size(); i++) {
      if (!exprs[i].has_value()) {
        if (subscript_exprs[i].kind() == TK_SLICE_EXPR) {
          sliceable = emitSlice(
              loc,
              sliceable,
              insert_value_for_dim(dims[i]),
              SliceExpr(subscript_exprs[i]));
          continue;
        }

        if (subscript_exprs[i].kind() == TK_DOTS) {
          continue;
        }

        auto subscript_sv = emitSugaredExpr(subscript_exprs[i], 1);
        if (const auto slice_value =
                dynamic_cast<SliceValue*>(subscript_sv.get())) {
          sliceable = emitSliceOp(
              loc,
              sliceable,
              insert_value_for_dim(dims[i]),
              slice_value->start(),
              slice_value->stop(),
              slice_value->step());
        }

        continue;
      }
      auto expr = exprs[i].value();
      if (expr->type()->isSubtypeOf(NoneType::get())) {
        sliceable =
            emitUnsqueeze(loc, sliceable, insert_value_for_dim(dims[i]));
      } else if (expr->type() == IntType::get()) {
        sliceable =
            emitSelect(loc, sliceable, insert_value_for_dim(dims[i]), expr);
      } else if (expr->type()->isSubtypeOf(OptionalType::ofTensor())) {
        tensor_indices.resize(dims[i] + 1);
        tensor_indices[dims[i]] = expr;
      } else {
        TORCH_INTERNAL_ASSERT(
            false, "Trying to process index type that we don't support.");
      }
    }
    // at::index takes in a List[Optional[Tensor]] where some dims can be None.
    // create None node with optional tensor output type and pass to at::index.
    for (auto& index : tensor_indices) {
      if (index == nullptr) {
        index = graph->insertNode(graph->createNone())->output();
      }
    }
    return std::make_pair(sliceable, tensor_indices);
  }

  // Desugars multidim slicing into slice/select/index/unsqueeze calls.
  //
  // XXX: Errors in user code are not elegantly reported.
  // Let's say someone were to do the following:
  //   @torch.jit.script
  //   def fn(x):
  //       return x[0, 1]
  //   fn(torch.randn(5))
  // Because we desugar this into two aten::select ops, the error message
  // complains about aten::select failing rather than there "not being
  // enough dimensions to index".
  //
  // The strategy is to slice and select the tensor for int and slices first
  // in one pass and then apply at::index on the result of the
  // slicing/selecting. Call the tensor after we've applied slice / select the
  // `sliced`. tensor_indices should have the same size as sliced.dim():
  // - tensor_indices[i] = NULL if we should not index `sliced` at dim i
  // - tensor_indices[i] = t if we should index `sliced` at dim i with tensor t.
  Value* emitMultidimSlicing(
      const SourceRange& loc,
      Value* sliceable,
      const List<Expr>& subscript_exprs) {
    if (!sliceable->type()->isSubtypeOf(TensorType::get())) {
      throw ErrorReport(loc)
          << "Unsupported operation: attempted to use multidimensional "
          << "indexing on a non-tensor type";
    }

    std::vector<Value*> tensor_indices;
    std::tie(sliceable, tensor_indices) =
        emitIntAndSliceIndexing(loc, sliceable, subscript_exprs);

    if (tensor_indices.empty()) {
      // XXX: Might need to at::alias this when we support mutability
      return sliceable;
    }

    return emitIndex(loc, sliceable, tensor_indices);
  }

  // Desugars slice syntactic sugar tensor[begin:end] -> tensor.slice(begin,
  // end).
  Value* emitBasicSlice(
      const SourceRange& loc,
      Value* sliceable,
      const List<Expr>& subscript_exprs) {
    AT_ASSERT(subscript_exprs.size() == 1);
    AT_ASSERT(subscript_exprs[0].kind() == TK_SLICE_EXPR);
    auto slice_exp = SliceExpr(subscript_exprs[0]);
    Value* maybe_dim = nullptr;
    if (sliceable->type()->isSubtypeOf(TensorType::get())) {
      // If the sliceable object is a tensor, specify a default dimension
      maybe_dim = graph->insertConstant(0, loc);
    }
    return emitSlice(loc, sliceable, maybe_dim, slice_exp);
  }

  int64_t getAdjTupleIndex(
      const SourceRange& loc,
      const TupleTypePtr& tuple_type,
      int64_t input_index,
      bool allow_out_of_bounds) {
    // set index to be positive to simplify logic in runtime
    int64_t adj_index = input_index;
    int64_t tuple_len = tuple_type->elements().size();
    if (input_index < 0) {
      adj_index = tuple_len + input_index;
    }
    if (!allow_out_of_bounds && (adj_index >= tuple_len || adj_index < 0)) {
      throw ErrorReport(loc) << "Tuple index out of range. Tuple is length "
                             << tuple_len << " and index is " << input_index;
    }
    return adj_index;
  }

  // When a list is marked const in a module, it gets converted to a tuple.
  // The result is indexing into a Tuple which contains only one type
  // is quite common. since indexing will likely be done in a for loop,
  // we do not want to invoke the overhead of converting the tuple to a list
  // each iter.
  Value* emitTupleIndex(
      const SourceRange& loc,
      Value* tuple_val,
      Value* idx_val) {
    auto tuple_typ = tuple_val->type()->cast<TupleType>();
    auto elems = tuple_typ->elements();
    TypePtr output_type;
    if (idx_val->type() != IntType::get()) {
      throw ErrorReport(loc) << "tuple index must be an integer";
    }
    auto idx = toIValue(idx_val);
    if (!idx) {
      if (elems.size() == 0 ||
          !convertibleToList(tuple_typ, ListType::create(elems[0]))) {
        throw ErrorReport(loc)
            << "Cannot index into a " << tuple_typ->repr_str()
            << " with a non-integer literal because we cannot resolve the output type";
      }
      output_type = elems[0];
    } else {
      auto adj_index = getAdjTupleIndex(
          loc, tuple_typ, idx->toInt(), /*allow_out_of_bounds*/ false);
      output_type = elems[adj_index];
    }
    return graph
        ->insertNode(graph->createTupleIndex(tuple_val, idx_val, output_type))
        ->output();
  }

  int64_t getSliceInd(Value* idx_val, const SourceRange& loc) {
    auto ivalue = toIValue(idx_val);
    if (ivalue && ivalue->isInt()) {
      return ivalue->to<int64_t>();
    } else {
      throw ErrorReport(loc) << "tuple slice indices must be integer constants";
    }
  }

  Value* emitTupleSlice(
      const SourceRange& loc,
      const NamedValue& tuple_val,
      const std::vector<at::optional<NamedValue>>& tuple_args) {
    auto tuple_type = tuple_val.value(*graph)->type()->expect<TupleType>();
    int64_t tuple_len = tuple_type->elements().size();
    auto beg_val = tuple_args[0];
    auto end_val = tuple_args[1];
    auto step = tuple_args[2];

    int64_t step_size = 1;
    if (step) {
      auto val = toIValue(step->value(*graph));
      TORCH_CHECK(val->isInt(), "Step size should always be an integer");
      step_size = val->to<int64_t>();
    }

    int64_t beg = std::numeric_limits<int64_t>::max();
    if (beg_val) {
      beg = getAdjTupleIndex(
          loc, tuple_type, getSliceInd(beg_val->value(*graph), loc), true);
    }

    int64_t end = std::numeric_limits<int64_t>::max();
    if (end_val) {
      end = getAdjTupleIndex(
          loc, tuple_type, getSliceInd(end_val->value(*graph), loc), true);
    }

    int64_t num_values = slice_indices_adjust(tuple_len, &beg, &end, step_size);

    return graph
        ->insertNode(graph->createTupleSlice(
            tuple_val.value(*graph), beg, step_size, num_values))
        ->output();
  }

  std::shared_ptr<SugaredValue> emitSubscript(
      const Subscript& subscript,
      TypePtr type_hint = nullptr) {
    const SugaredValuePtr sv = emitSugaredExpr(subscript.value(), 1);
    const List<Expr>& subscript_exprs = subscript.subscript_exprs();
    const SourceRange& range = subscript.range();
    const SourceRange& val_range = subscript.value().range();
    if (subscript_exprs.size() != 1) {
      return std::make_shared<SimpleValue>(emitMultidimSlicing(
          range, sv->asValue(val_range, method), subscript_exprs));
    }
    if (subscript_exprs[0].kind() == TK_SLICE_EXPR) {
      // TODO @wconstab refactor using Symbol instead of string compare
      if (sv->kind() == "module") {
        // Slicing isn't currently implemented for Sequential/ModuleList,
        // but is implemented for Tuples, so a quick workaround is to
        // convert to a tuple of Modules for slicing support.
        auto s_tuple_val =
            sv->asTupleValue(val_range, method)->asValue(val_range, method);
        const SliceExpr& slice = SliceExpr(subscript_exprs[0]);
        std::vector<at::optional<NamedValue>> tuple_args;
        tuple_args.reserve(3);
        auto begin =
            NamedValue(val_range, "begin", emitExpr(Expr(slice.startOr(0))));
        tuple_args.emplace_back(begin);
        if (slice.end().present()) {
          auto end =
              NamedValue(val_range, "end", emitExpr(Expr(slice.end().get())));
          tuple_args.emplace_back(end);

        } else {
          tuple_args.emplace_back(c10::nullopt);
        }
        // pushing step_size to match the tuple_args
        tuple_args.emplace_back(c10::nullopt);

        auto tupleSliceValue =
            emitTupleSlice(val_range, s_tuple_val, tuple_args);
        return std::make_shared<SimpleValue>(tupleSliceValue);
      } else {
        return std::make_shared<SimpleValue>(emitBasicSlice(
            range, sv->asValue(val_range, method), subscript_exprs));
      }
    } else {
      AT_ASSERT(subscript_exprs.size() == 1);
      Value* sliceable = sv->asValue(val_range, method);

      // In case of subscript expression being a Python Slice object.
      auto subscript_sv = emitSugaredExpr(subscript_exprs[0], 1);
      if (const auto slice_value =
              dynamic_cast<SliceValue*>(subscript_sv.get())) {
        Value* dim = nullptr;
        // aten::slice.tensor needs an additional `dim` input.
        if (sliceable->type()->isSubtypeOf(TensorType::get())) {
          dim = method.graph()->insertConstant(0, val_range);
        }

        Value* sliced = emitSliceOp(
            val_range,
            sliceable,
            dim,
            slice_value->start(),
            slice_value->stop(),
            slice_value->step());
        return std::make_shared<SimpleValue>(sliced);
      }

      // subscript is not a slice object, then it must be convertible to
      // a normal value.
      // Desugars gather syntactic sugar foo[i]
      Value* idx = subscript_sv->asValue(val_range, method);
      if (sliceable->type()->cast<TupleType>()) {
        return std::make_shared<SimpleValue>(
            emitTupleIndex(range, sv->asValue(val_range, method), idx));
      } else if (sliceable->type()->isSubtypeOf(TensorType::get())) {
        return std::make_shared<SimpleValue>(
            emitMultidimSlicing(range, sliceable, subscript_exprs));
      } else {
        return sv->getitem(range, method, idx, std::move(type_hint));
      }
    }
  }
};

struct FunctionResolver : public Resolver {
  explicit FunctionResolver(
      Resolver* otherResolver,
      const std::unordered_map<std::string, Function*>& functionTable)
      : otherResolver_(otherResolver), functionTable_(functionTable) {}

  std::shared_ptr<SugaredValue> resolveValue(
      const std::string& name,
      Function& m,
      const SourceRange& loc) override {
    auto it = functionTable_.find(name);
    if (it != functionTable_.end()) {
      return std::make_shared<FunctionValue>(it->second);
    }
    return otherResolver_->resolveValue(name, m, loc);
  }

  TypePtr resolveType(const std::string& name, const SourceRange& loc)
      override {
    return otherResolver_->resolveType(name, loc);
  }

 private:
  Resolver* otherResolver_;
  const std::unordered_map<std::string, Function*>& functionTable_;
};

CompilationUnit::CompilationUnit(const std::string& source)
    : CompilationUnit() {
  // calles the define with native resolver to generate the graph for functions
  define(c10::nullopt, source, nativeResolver(), nullptr);
}

// This pair represents a pair of functions (getter and setter) obtained from
// compiling a Property.
struct CompilationUnit::PropertyPair
    : public std::pair<std::unique_ptr<Function>, std::unique_ptr<Function>> {
  PropertyPair(
      std::unique_ptr<Function> getter,
      std::unique_ptr<Function> setter) {
    TORCH_INTERNAL_ASSERT(getter, "Property pair must have defined getter")
    this->first = std::move(getter);
    this->second = std::move(setter);
  }

  std::unique_ptr<Function>& getGetter() {
    return this->first;
  }

  std::unique_ptr<Function>& getSetter() {
    return this->second;
  }
};

CompilationUnit::PropertyPair CompilationUnit::define_property(
    const c10::optional<c10::QualifiedName>& prefix,
    const Property& prop,
    const ResolverPtr& resolver,
    const Self* self,
    const std::unordered_map<std::string, Function*>& function_table,
    bool shouldMangle) const {
  // self must be defined because properties are features of classes and
  // modules.
  TORCH_INTERNAL_ASSERT(self);

  // Compile the getter function.
  std::unique_ptr<Function> getter_fn = define(
      prefix, prop.getter(), resolver, self, function_table, shouldMangle);

  // Compile the setter function if it exists.
  std::unique_ptr<Function> setter_fn = nullptr;
  if (prop.setter().present()) {
    setter_fn = define(
        prefix,
        prop.setter().get(),
        resolver,
        self,
        function_table,
        shouldMangle);
  }

  // Add the property to the class type definition.
  self->getClassType()->addProperty(
      prop.name().name(), getter_fn.get(), setter_fn.get());

  return PropertyPair(std::move(getter_fn), std::move(setter_fn));
}

std::unique_ptr<Function> CompilationUnit::define(
    const c10::optional<QualifiedName>& prefix,
    const Def& def,
    const ResolverPtr& resolver,
    const Self* self,
    const std::unordered_map<std::string, Function*>& function_table,
    bool shouldMangle,
    CompilationUnit::FunctionType type) const {
  TORCH_INTERNAL_ASSERT(resolver);
  auto _resolver = resolver;
  if (!self) {
    // if self is defined, then these are methods and do not go into the
    // global namespace otherwise, they get defined together so we add them to
    // the function table so the methods can see each other
    _resolver =
        std::make_shared<FunctionResolver>(resolver.get(), function_table);
  }
  auto creator = [def, _resolver, self](Function& method) {
    // Store the function name so that it can be referenced if there is an error
    // while compiling this function
    std::string call_name = method.qualname().name();
    if (self) {
      auto atoms = method.qualname().atoms();
      // There should be at least a ClassName.method_name
      TORCH_INTERNAL_ASSERT(atoms.size() >= 2);
      call_name = atoms.at(atoms.size() - 2) + "." + atoms.at(atoms.size() - 1);
    }
    ErrorReport::CallStack call(call_name, def.range());
    to_ir(def, _resolver, self, method);
  };
  auto name = prefix ? QualifiedName(*prefix, def.name().name())
                     : QualifiedName(def.name().name());
  if (shouldMangle) {
    // If `shouldMangle` is set, we should generate a unique name for this
    // function if there is already an existing one.
    if (auto fn = find_function(name)) {
      name = mangle(name);
    }
  }
  auto fn = torch::make_unique<GraphFunction>(
      std::move(name), std::make_shared<Graph>(), creator);
  if (self) {
    // Register this as a method on `self`'s type
    if (type == CompilationUnit::FunctionType::Hook) {
      self->getClassType()->addForwardHook(fn.get());
    } else if (type == CompilationUnit::FunctionType::PreHook) {
      self->getClassType()->addForwardPreHook(fn.get());
    } else {
      self->getClassType()->addMethod(fn.get());
    }
  }
  return fn;
}

std::vector<Function*> CompilationUnit::define(
    const c10::optional<c10::QualifiedName>& prefix,
    const std::vector<Property>& properties,
    const std::vector<ResolverPtr>& propResolvers,
    const std::vector<Def>& definitions,
    const std::vector<ResolverPtr>& defResolvers,
    const Self* self,
    bool shouldMangle) {
  TORCH_INTERNAL_ASSERT(definitions.size() == defResolvers.size());
  TORCH_INTERNAL_ASSERT(properties.size() == propResolvers.size());
  std::vector<Function*> functions;
  std::unordered_map<std::string, Function*> function_table;

  // Records fn in function_table, functions and with register_function.
  // This is done several times below, so this lambda helps avoid repeating
  // code.
  auto record_function = [&](std::unique_ptr<Function> fn) {
    function_table[fn->name()] = fn.get();
    functions.emplace_back(fn.get());
    this->register_function(std::move(fn));
  };

  for (size_t i = 0; i < properties.size(); i++) {
    PropertyPair property_fns = define_property(
        prefix,
        properties[i],
        propResolvers[i],
        self,
        function_table,
        shouldMangle);

    auto& getter_fn = property_fns.getGetter();
    auto& setter_fn = property_fns.getSetter();

    record_function(std::move(getter_fn));

    if (setter_fn) {
      record_function(std::move(setter_fn));
    }
  }

  for (size_t i = 0; i < definitions.size(); i++) {
    auto fn = define(
        prefix,
        definitions[i],
        defResolvers[i],
        self,
        function_table,
        shouldMangle,
        CompilationUnit::FunctionType::Method);

    record_function(std::move(fn));
  }

  // We need to compile `__init__` first, since it can determine what attributes
  // are available to other methods. So reorder the definitions accordingly.
  for (auto& kv : function_table) {
    if (kv.first == "__init__") {
      kv.second->ensure_defined();
    }
  }

  for (Function* function : functions) {
    function->ensure_defined();
  }

  return functions;
}

void CompilationUnit::define_hooks(
    const c10::optional<c10::QualifiedName>& prefix,
    const std::vector<Def>& hookDefs,
    const std::vector<ResolverPtr>& hookResolvers,
    const std::vector<Def>& preHookDefs,
    const std::vector<ResolverPtr>& preHookResolvers,
    const Self* self,
    bool shouldMangle) {
  TORCH_INTERNAL_ASSERT(hookDefs.size() == hookResolvers.size());
  TORCH_INTERNAL_ASSERT(preHookDefs.size() == preHookResolvers.size());
  std::vector<Function*> functions;
  std::unordered_map<std::string, Function*> function_table;

  // check hook for name collisions and redefinition
  auto check_collisions = [&](const Def& hook) -> Function* {
    auto name = prefix ? QualifiedName(*prefix, hook.name().name()).name()
                       : QualifiedName(hook.name().name()).name();
    // check if hook is already defined for this module
    auto found_hook = function_table.find(name);
    auto existing_hook =
        found_hook != function_table.end() ? found_hook->second : nullptr;
    // check if hook name is already defined on module as method
    if (existing_hook == nullptr) {
      TORCH_CHECK(
          self->getClassType()->findMethod(name) == nullptr &&
              self->getClassType()->findHook(name) == nullptr,
          "Can't define hook: ",
          name,
          " on class: ",
          self->getClassType()->repr_str(),
          " because a method or hook with that name already exists.");
    }
    return existing_hook;
  };

  // build_schema for checking
  auto build_schema = [&](const Def& hook_def,
                          const ResolverPtr& hook_res) -> FunctionSchema {
    ScriptTypeParser typeParser(hook_res);
    FunctionSchema schema =
        typeParser.parseSchemaFromDef(hook_def, true /* skip_self*/);
    // need to add self as the first because we skipped it
    std::vector<Argument> arguments;
    arguments.emplace_back(Argument(
        hook_def.decl().params()[0].ident().name(), self->getClassType()));
    arguments.insert(
        arguments.end(), schema.arguments().begin(), schema.arguments().end());
    return schema.cloneWithArguments(arguments);
  };

  // define hooks
  for (size_t i = 0; i < hookDefs.size(); i++) {
    // check to see if already defined this hook
    auto existing_fn = check_collisions(hookDefs[i]);
    if (existing_fn != nullptr) {
      // add it to class type again so it's called
      self->getClassType()->addForwardHook(existing_fn);
      continue;
    }
    // define hook
    auto fn = define(
        prefix,
        hookDefs[i],
        hookResolvers[i],
        self,
        function_table,
        shouldMangle,
        CompilationUnit::FunctionType::Hook);

    function_table[fn->name()] = fn.get();
    functions.emplace_back(fn.get());
    this->register_function(std::move(fn));
    self->getClassType()->checkForwardHookSchema(
        i, build_schema(hookDefs[i], hookResolvers[i]));
    functions.back()->ensure_defined();
  }

  // define pre_hooks
  for (size_t i = 0; i < preHookDefs.size(); i++) {
    // check to see if already defined this hook
    auto existing_fn = check_collisions(preHookDefs[i]);
    if (existing_fn != nullptr) {
      // add it to class type again so it's called
      self->getClassType()->addForwardPreHook(existing_fn);
      continue;
    }
    // define pre_hook
    auto fn = define(
        prefix,
        preHookDefs[i],
        preHookResolvers[i],
        self,
        function_table,
        shouldMangle,
        CompilationUnit::FunctionType::PreHook);

    function_table[fn->name()] = fn.get();
    functions.emplace_back(fn.get());
    this->register_function(std::move(fn));
    self->getClassType()->checkForwardPreHookSchema(
        i, build_schema(preHookDefs[i], preHookResolvers[i]));
    functions.back()->ensure_defined();
  }
}

std::vector<Function*> CompilationUnit::define(
    const c10::optional<QualifiedName>& prefix,
    const std::string& source,
    const ResolverPtr& resolver,
    const Self* self) {
  Parser p(std::make_shared<Source>(source, "<string>", 1));
  std::vector<Def> definitions;
  std::vector<ResolverPtr> resolvers;
  while (p.lexer().cur().kind != TK_EOF) {
    auto def = Def(p.parseFunction(/*is_method=*/bool(self)));
    definitions.push_back(def);
    resolvers.push_back(resolver);
  }
  return define(
      prefix,
      /*properties=*/{},
      /*propResolvers=*/{},
      definitions,
      resolvers,
      self);
}

void runCleanupPasses(std::shared_ptr<Graph>& to_clean) {
  liftClosures(to_clean);
  inlineForkedClosures(to_clean);
  if (getInlineEverythingMode()) {
    Inline(*to_clean);
  }

  // remove any uses of tuples that we inserted that are not needed
  LowerSimpleTuples(to_clean);

  // full constant propagation runs ops with mutable inputs if it can
  // prove that the inputs are not mutated anywhere in the graph.
  // if a mutating node is removed in the graph (e.g. constant prop inlined a
  // a constant if) then the next time constant prop is run it might be able
  // to run nodes it was not able to previously, and the graph may change
  // (jitter) So we run only constant prop w immutable types here bc
  // successive runs of immutable constant prop does not change the graph
  ConstantPropagationImmutableTypes(to_clean);

  // Constant Pooling pass must be after ConstantPropogation, which can create
  // new constants that needs to be pooled.
  ConstantPooling(to_clean);

  // For jitter
  CanonicalizeOutputs(to_clean);

  // Annotate aten::warns so that each has its unique ID. This enables us to
  // mimic Python behavior of only emitting each warning only once.
  AnnotateWarns(to_clean);
}

// we consider _N where N is a number, to be a non-meaningful name
// and do not record it as a unique name. This allows python printing to
// be able to export and import more consistently named graphs
bool meaningfulName(const std::string& name) {
  if (name.size() == 0)
    return false;
  if (name[0] == '$')
    return false;
  if (name[0] != '_')
    return true;
  for (size_t i = 1; i < name.size(); ++i) {
    if (!isdigit(name[i]))
      return true;
  }
  return false;
}

void CompilationUnit::define_interface(
    const c10::QualifiedName& qualifiedName,
    const ClassDef& classDef,
    ResolverPtr rcb,
    bool is_module) {
  ScriptTypeParser typeParser(std::move(rcb));
  InterfaceTypePtr iface =
      InterfaceType::create(c10::QualifiedName(qualifiedName), is_module);
  for (const Stmt& stmt : classDef.body()) {
    if (stmt.kind() != TK_DEF) {
      throw ErrorReport(stmt)
          << "interface declartions can only contain method definitions";
    }
    auto method_def = Def(stmt);
    if (!method_def.decl().return_type().present()) {
      throw ErrorReport(method_def)
          << "interface declarations must have a return type annotated.";
    }
    FunctionSchema schema =
        typeParser.parseSchemaFromDef(method_def, /* skip_self*/ true);
    // need to add self as the first because we skipped it
    std::vector<Argument> arguments;
    arguments.emplace_back(
        Argument(method_def.decl().params()[0].ident().name(), iface));
    arguments.insert(
        arguments.end(), schema.arguments().begin(), schema.arguments().end());
    iface->addMethod(schema.cloneWithArguments(std::move(arguments)));
    // we need to make sure everything but the last element is just string
    // literals (aka comments) unless there is "pass" in between
    auto stmts_size = method_def.statements().size();
    for (size_t i = 0; i < stmts_size - 1; i++) {
      auto cur_statement = method_def.statements()[i];
      if (cur_statement.kind() == TK_EXPR_STMT) {
        auto expr = ExprStmt(cur_statement).expr();
        if (expr.kind() != TK_STRINGLITERAL) {
          throw ErrorReport(method_def.range())
              << "interfaces declarations should only contain a single 'pass' statement.";
        }
      }
      // if we see a "pass", we just stop there
      if (cur_statement.kind() == TK_PASS) {
        this->register_type(iface);
        return;
      }
    }

    if (method_def.statements()[stmts_size - 1].kind() != TK_PASS) {
      throw ErrorReport(method_def.range())
          << "interfaces declarations should contain 'pass' statement.";
    }
  }
  this->register_type(iface);
}

} // namespace jit
} // namespace torch<|MERGE_RESOLUTION|>--- conflicted
+++ resolved
@@ -183,7 +183,9 @@
   if (v->node()->mustBeNone()) {
     return ALWAYS;
   }
-  if (v->type()->kind() == OptionalType::Kind) {
+  if (v->type()->kind() == OptionalType::Kind
+      || (v->type()->kind() == UnionType::Kind
+      && v->type()->expect<UnionType>()->can_hold_none())) {
     return MAYBE;
   }
   return NEVER;
@@ -990,20 +992,16 @@
   }
 
   void emitReturn(const Return& stmt) {
-<<<<<<< HEAD
     Value* actual_return = emitExpr(stmt.expr());
+    TypePtr actual_return_type = actual_return->type();
     TypePtr declared_return_type = def_stack_.back().declared_return_type_;
-=======
-    TypePtr result_type = def_stack_.back().declared_return_type_;
-    Value* result = emitExpr(stmt.expr(), result_type);
->>>>>>> e26fccc2
     // result type is annotated, every return must convert to that type
     if (declared_return_type) {
       // this guard skips implicit conversion from None -> Tensor for the return
       // type. otherwise forgetting a return a function returning a tensor will
       // cause a None to be converted to a tensor.
       if (!(declared_return_type->isSubtypeOf(TensorType::get()) &&
-            actual_return->type()->isSubtypeOf(NoneType::get()))) {
+            actual_return_type->isSubtypeOf(NoneType::get()))) {
         actual_return = tryConvertToType(
             stmt.range(),
             *graph,
@@ -1011,43 +1009,43 @@
             actual_return,
             /*allow_conversions=*/true);
       }
-      if (!actual_return->type()->isSubtypeOf(declared_return_type)) {
-        std::string actual_return_repr = actual_return->type()->repr_str();
+      if (!actual_return_type->isSubtypeOf(declared_return_type)) {
         std::string declared_return_type_repr =
             declared_return_type->repr_str();
-        // UnionType does not support ::get(), so we need to match on the
-        // annotation's string representation to see if we have a Union. We
-        // throw an error if: 1) we don't have a Union, or 2) the Union does
-        // not hold the actual return type.
+        // UnionType can't be instantiated and thus does not support ::get().
+        // This means that we need to match on the annotation's string
+        // representation to see if we have a Union. We throw an error
+        // if: 1) we don't have a Union, or 2) the Union does not hold the
+        // actual return type.
         if (!declared_return_type_repr.rfind("Union", 0) == 0 ||
             !declared_return_type->expect<UnionType>()->can_hold_type(
-                actual_return_repr)) {
+                actual_return_type)) {
           throw ErrorReport(stmt.range())
               << "Return value was annotated as having type "
               << declared_return_type_repr << " but is actually of type "
-              << actual_return_repr;
+              << actual_return_type->repr_str();
         }
       }
     } else {
       declared_return_type = def_stack_.back().merged_return_type_;
       if (!declared_return_type) {
-        declared_return_type = actual_return->type();
+        declared_return_type = actual_return_type;
       }
       auto merged_return_type =
-          unifyTypes(declared_return_type, actual_return->type());
+          unifyTypes(declared_return_type, actual_return_type);
       if (!merged_return_type) {
         throw ErrorReport(stmt.range())
             << "Previous return statement returned a value of type "
             << declared_return_type->repr_str()
             << " but this return statement returns a value of type "
-            << actual_return->type()->repr_str();
+            << actual_return_type->repr_str();
       }
       declared_return_type = merged_return_type.value();
     }
     AT_ASSERT(declared_return_type);
 
     if (declared_return_type->repr_str().rfind("Union", 0) == 0) {
-      declared_return_type = actual_return->type();
+      declared_return_type = actual_return_type;
     }
 
     def_stack_.back().merged_return_type_ = declared_return_type;
@@ -1057,7 +1055,7 @@
     // statements on different code paths (e.g. different branches of an if,
     // body and containing scope of a loop).
     if (declared_return_type == AnyType::get() &&
-        actual_return->type() != AnyType::get()) {
+        actual_return_type != AnyType::get()) {
       actual_return =
           graph->insertUncheckedCast(actual_return, declared_return_type);
     }
@@ -1164,6 +1162,19 @@
         return RefinementSet({present}, {});
       }
     }
+    if (auto union_type = lhs_value->type()->cast<UnionType>()) {
+      std::vector<Refinement> present;
+      for (auto t : union_type->types()) {
+        if (t != NoneType::get()) {
+          present.push_back({name, t});
+        }
+      }
+      if (tok == TK_IS) {
+        return RefinementSet({}, present);
+      } else { // TK_ISNOT
+        return RefinementSet(present, {});
+      }
+    }
     return RefinementSet();
   }
 
@@ -1629,7 +1640,7 @@
         graph->createStore(x, fv)->insertBefore(false_block->return_node());
       }
 
-      auto unified = unifyTypes(tv->type(), fv->type());
+      auto unified = unifyTypes(tv->type(), fv->type(), true);
 
       // attempt to unify the types. we allow variables to be set to different
       // types in each branch as long as that variable is not already in scope,
@@ -2819,8 +2830,10 @@
         // after annotation so that variables assigned to this None will still
         // get the right type. To do this, we make a None constant that
         // has the type Optional[T]
-        if (type->kind() == OptionalType::Kind &&
-            expr->type()->isSubtypeOf(NoneType::get())) {
+        if ((type->kind() == OptionalType::Kind ||
+          (type->kind() == UnionType::Kind &&
+          type->expect<UnionType>()->can_hold_none()))
+          && expr->type()->isSubtypeOf(NoneType::get())) {
           Node* none = graph->createNone();
           none->output()->setType(type);
           graph->insertNode(none);
@@ -3076,8 +3089,9 @@
       size_t n_binders,
       const TypePtr& type_hint = nullptr) {
     switch (tree.kind()) {
-      case TK_VAR:
+      case TK_VAR: {
         return environment_stack->getSugaredVar(Var(tree).name());
+      }
       case '.': {
         auto select = Select(tree);
         auto sv = emitSugaredExpr(select.value(), 1);
