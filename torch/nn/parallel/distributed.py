import copy
import inspect
import itertools
import logging
import os
import warnings
from contextlib import contextmanager
from typing import NamedTuple

import torch
import torch.distributed as dist
<<<<<<< HEAD
=======
from torch.autograd import Variable, Function
from torch.utils._pytree import tree_flatten, tree_unflatten
>>>>>>> baf05c3f

RPC_AVAILABLE = False
if dist.is_available():
    from torch.distributed.distributed_c10d import ReduceOp
    from torch.distributed.distributed_c10d import _get_default_group
if torch.distributed.rpc.is_available():
    RPC_AVAILABLE = True
    from torch.distributed.rpc import RRef
from torch._utils import _get_device_index

from ..modules import Module
from ._functions import _get_stream
from .scatter_gather import scatter_kwargs, gather, is_namedtuple


def _find_tensors(obj):
    r"""
    Recursively find all tensors contained in the specified object.
    """
    if RPC_AVAILABLE and isinstance(obj, RRef):
        # If the current node is the owner of the RRef, unwrap it and try to
        # find Tensors.
        # TODO: Expand to remote RRefs.
        if obj.is_owner():
            return _find_tensors(obj.local_value())
    if isinstance(obj, torch.Tensor):
        return [obj]
    if isinstance(obj, (list, tuple)):
        return itertools.chain(*map(_find_tensors, obj))
    if isinstance(obj, dict):
        return itertools.chain(*map(_find_tensors, obj.values()))
    return []


def _dump_DDP_relevant_env_vars():
    relevant_env_vars = [
        "RANK",
        "LOCAL_RANK",
        "WORLD_SIZE",
        "MASTER_PORT",
        "MASTER_ADDR",
        "CUDA_VISIBLE_DEVICES",
        "GLOO_SOCKET_IFNAME",
        "GLOO_DEVICE_TRANSPORT",
        "NCCL_SOCKET_IFNAME",
        "NCCL_BLOCKING_WAIT",
        "NCCL_DEBUG",
        "NCCL_DEBUG_SUBSYS",
        "NCCL_IB_DISABLE",
        # More NCCL env vars:
        "NCCL_P2P_DISABLE",
        "NCCL_P2P_LEVEL",
        "NCCL_SHM_DISABLE",
        "NCCL_SOCKET_NTHREADS",
        "NCCL_NSOCKS_PERTHREAD",
        "NCCL_BUFFSIZE",
        "NCCL_NTHREADS",
        "NCCL_RINGS",
        "NCCL_MAX_NCHANNELS",
        "NCCL_MIN_NCHANNELS",
        "NCCL_CHECKS_DISABLE",
        "NCCL_CHECK_POINTERS",
        "NCCL_LAUNCH_MODE",
        "NCCL_IB_HCA",
        "NCCL_IB_TIMEOUT",
        "NCCL_IB_RETRY_CNT",
        "NCCL_IB_GID_INDEX",
        "NCCL_IB_SL",
        "NCCL_IB_TC",
        "NCCL_IB_AR_THRESHOLD",
        "NCCL_IB_CUDA_SUPPORT",
        "NCCL_NET_GDR_LEVEL",
        "NCCL_NET_GDR_READ",
        "NCCL_SINGLE_RING_THRESHOLD",
        "NCCL_LL_THRESHOLD",
        "NCCL_TREE_THRESHOLD",
        "NCCL_ALGO",
        "NCCL_PROTO",
        "NCCL_IGNORE_CPU_AFFINITY",
        "NCCL_DEBUG_FILE",
        "NCCL_COLLNET_ENABLE",
        "NCCL_TOPO_FILE",
        "NCCL_TOPO_DUMP_FILE",
    ]
    formatted_output = ""
    for var in relevant_env_vars:
        value = os.environ[var] if var in os.environ else "N/A"
        formatted_output += "env:%s=%s\n" % (var, value)
    print(formatted_output)


class _DDPUnevenInputsConfig(NamedTuple):
    ddp_join_enabled: bool
    ddp_join_divide_by_initial_world_size: bool
    ddp_join_throw_on_early_termination: bool

<<<<<<< HEAD
=======
# Add a DDPSink to run various functions when backwards starts, such as
# queueing call back of out-most backward/graph task,
# this helps call back is fired after all gradients' calculation
# is completed.
class _DDPSink(Function):
    @staticmethod
    def forward(ctx, reducer, *inputs):
        ctx.reducer = reducer
        return inputs

    @staticmethod
    def backward(ctx, *grad_outputs):
        Variable._execution_engine.queue_callback(ctx.reducer._delay_all_reduce)
        return (None, *grad_outputs)
>>>>>>> baf05c3f

class DistributedDataParallel(Module):
    r"""Implements distributed data parallelism that is based on
    ``torch.distributed`` package at the module level.

    This container parallelizes the application of the given module by
    splitting the input across the specified devices by chunking in the batch
    dimension. The module is replicated on each machine and each device, and
    each such replica handles a portion of the input. During the backwards
    pass, gradients from each node are averaged.

    The batch size should be larger than the number of GPUs used locally.

    See also: :ref:`distributed-basics` and :ref:`cuda-nn-ddp-instead`.
    The same constraints on input as in :class:`torch.nn.DataParallel` apply.

    Creation of this class requires that ``torch.distributed`` to be already
    initialized, by calling :func:`torch.distributed.init_process_group`.

    ``DistributedDataParallel`` is proven to be significantly faster than
    :class:`torch.nn.DataParallel` for single-node multi-GPU data
    parallel training.

    To use ``DistributedDataParallel`` on a host with N GPUs, you should spawn
    up ``N`` processes, ensuring that each process exclusively works on a single
    GPU from 0 to N-1. This can be done by either setting
    ``CUDA_VISIBLE_DEVICES`` for every process or by calling:

        >>> torch.cuda.set_device(i)

    where i is from 0 to N-1. In each process, you should refer the following
    to construct this module:

        >>> torch.distributed.init_process_group(
        >>>     backend='nccl', world_size=N, init_method='...'
        >>> )
        >>> model = DistributedDataParallel(model, device_ids=[i], output_device=i)

    In order to spawn up multiple processes per node, you can use either
    ``torch.distributed.launch`` or ``torch.multiprocessing.spawn``.

    .. note::
        Please refer to `PyTorch Distributed Overview <https://pytorch.org/tutorials/beginner/dist_overview.html>`__
        for a brief introduction to all features related to distributed training.

    .. note::
        ``DistributedDataParallel`` can be used in conjunction with
        :class:`torch.distributed.optim.ZeroRedundancyOptimizer` to reduce
        per-rank optimizer states memory footprint. Please refer to
        `ZeroRedundancyOptimizer recipe <https://pytorch.org/tutorials/recipes/zero_redundancy_optimizer.html>`__
        for more details.

    .. note:: ``nccl`` backend is currently the fastest and highly recommended
        backend when using GPUs. This applies to both single-node and
        multi-node distributed training.

    .. note:: This module also supports mixed-precision distributed training.
        This means that your model can have different types of parameters such
        as mixed types of ``fp16`` and ``fp32``, the gradient reduction on these
        mixed types of parameters will just work fine.

    .. note:: If you use ``torch.save`` on one process to checkpoint the module,
        and ``torch.load`` on some other processes to recover it, make sure that
        ``map_location`` is configured properly for every process. Without
        ``map_location``, ``torch.load`` would recover the module to devices
        where the module was saved from.

    .. note:: When a model is trained on ``M`` nodes with ``batch=N``, the
        gradient will be ``M`` times smaller when compared to the same model
        trained on a single node with ``batch=M*N`` if the loss is summed (NOT
        averaged as usual) across instances in a batch (because the gradients
        between different nodes are averaged). You should take this into
        consideration when you want to obtain a mathematically equivalent
        training process compared to the local training counterpart. But in most
        cases, you can just treat a DistributedDataParallel wrapped model, a
        DataParallel wrapped model and an ordinary model on a single GPU as the
        same (E.g. using the same learning rate for equivalent batch size).

    .. note::
        Parameters are never broadcast between processes. The module performs
        an all-reduce step on gradients and assumes that they will be modified
        by the optimizer in all processes in the same way. Buffers
        (e.g. BatchNorm stats) are broadcast from the module in process of rank
        0, to all other replicas in the system in every iteration.

    .. note::
        If you are using DistributedDataParallel in conjunction with the
        :ref:`distributed-rpc-framework`, you should always use
        :meth:`torch.distributed.autograd.backward` to compute gradients and
        :class:`torch.distributed.optim.DistributedOptimizer` for optimizing
        parameters.

        Example::

            >>> import torch.distributed.autograd as dist_autograd
            >>> from torch.nn.parallel import DistributedDataParallel as DDP
            >>> from torch import optim
            >>> from torch.distributed.optim import DistributedOptimizer
            >>> from torch.distributed.rpc import RRef
            >>>
            >>> t1 = torch.rand((3, 3), requires_grad=True)
            >>> t2 = torch.rand((3, 3), requires_grad=True)
            >>> rref = rpc.remote("worker1", torch.add, args=(t1, t2))
            >>> ddp_model = DDP(my_model)
            >>>
            >>> # Setup optimizer
            >>> optimizer_params = [rref]
            >>> for param in ddp_model.parameters():
            >>>     optimizer_params.append(RRef(param))
            >>>
            >>> dist_optim = DistributedOptimizer(
            >>>     optim.SGD,
            >>>     optimizer_params,
            >>>     lr=0.05,
            >>> )
            >>>
            >>> with dist_autograd.context() as context_id:
            >>>     pred = ddp_model(rref.to_here())
            >>>     loss = loss_func(pred, loss)
            >>>     dist_autograd.backward(context_id, loss)
            >>>     dist_optim.step()

    .. note::
        To let a non-DDP model load a state dict from a DDP model,
        :meth:`~torch.nn.modules.utils.consume_prefix_in_state_dict_if_present`
        needs to be applied to strip the prefix "module." in the DDP state dict before loading.

    .. warning::
        Constructor, forward method, and differentiation of the output (or a
        function of the output of this module) are distributed synchronization
        points. Take that into account in case different processes might be
        executing different code.

    .. warning::
        This module assumes all parameters are registered in the model by the
        time it is created. No parameters should be added nor removed later.
        Same applies to buffers.

    .. warning::
        This module assumes all parameters are registered in the model of each
        distributed processes are in the same order. The module itself will
        conduct gradient ``allreduce`` following the reverse order of the
        registered parameters of the model. In other words, it is users'
        responsibility to ensure that each distributed process has the exact
        same model and thus the exact same parameter registration order.

    .. warning::
        This module allows parameters with non-rowmajor-contiguous strides.
        For example, your model may contain some parameters whose
        :class:`torch.memory_format` is ``torch.contiguous_format``
        and others whose format is ``torch.channels_last``.  However,
        corresponding parameters in different processes must have the
        same strides.

    .. warning::
        This module doesn't work with :func:`torch.autograd.grad` (i.e. it will
        only work if gradients are to be accumulated in ``.grad`` attributes of
        parameters).

    .. warning::
        If you plan on using this module with a ``nccl`` backend or a ``gloo``
        backend (that uses Infiniband), together with a DataLoader that uses
        multiple workers, please change the multiprocessing start method to
        ``forkserver`` (Python 3 only) or ``spawn``. Unfortunately
        Gloo (that uses Infiniband) and NCCL2 are not fork safe, and you will
        likely experience deadlocks if you don't change this setting.

    .. warning::
        Forward and backward hooks defined on :attr:`module` and its submodules
        won't be invoked anymore, unless the hooks are initialized in the
        :meth:`forward` method.

    .. warning::
        You should never try to change your model's parameters after wrapping
        up your model with ``DistributedDataParallel``. Because, when
        wrapping up your model with ``DistributedDataParallel``, the constructor
        of ``DistributedDataParallel`` will register the additional gradient
        reduction functions on all the parameters of the model itself at the
        time of construction. If you change the model's parameters afterwards,
        gradient redunction functions no longer match the correct set of
        parameters.

    .. warning::
        Using ``DistributedDataParallel`` in conjunction with the
        :ref:`distributed-rpc-framework` is experimental and subject to change.

    Args:
        module (Module): module to be parallelized
        device_ids (list of int or torch.device): CUDA devices.
                   1) For single-device modules, ``device_ids`` can
                   contain exactly one device id, which represents the only
                   CUDA device where the input module corresponding to this process resides.
                   Alternatively, ``device_ids`` can also be ``None``.
                   2) For multi-device modules and CPU modules,
                   ``device_ids`` must be ``None``.

                   When ``device_ids`` is ``None`` for both cases,
                   both the input data for the forward pass and the actual module
                   must be placed on the correct device.
                   (default: ``None``)
        output_device (int or torch.device): Device location of output for
                      single-device CUDA modules. For multi-device modules and
                      CPU modules, it must be ``None``, and the module itself
                      dictates the output location. (default: ``device_ids[0]``
                      for single-device modules)
        broadcast_buffers (bool): Flag that enables syncing (broadcasting)
                          buffers of the module at beginning of the ``forward``
                          function. (default: ``True``)
        process_group: The process group to be used for distributed data
                       all-reduction. If ``None``, the default process group, which
                       is created by :func:`torch.distributed.init_process_group`,
                       will be used. (default: ``None``)
        bucket_cap_mb: ``DistributedDataParallel`` will bucket parameters into
                       multiple buckets so that gradient reduction of each
                       bucket can potentially overlap with backward computation.
                       :attr:`bucket_cap_mb` controls the bucket size in
                       MegaBytes (MB). (default: 25)
        find_unused_parameters (bool): Traverse the autograd graph from all
                               tensors contained in the return value of the
                               wrapped module's ``forward`` function. Parameters
                               that don't receive gradients as part of this
                               graph are preemptively marked as being ready to
                               be reduced. Note that all ``forward`` outputs
                               that are derived from module parameters must
                               participate in calculating loss and later the
                               gradient computation. If they don't, this wrapper
                               will hang waiting for autograd to produce
                               gradients for those parameters. Any outputs
                               derived from module parameters that are otherwise
                               unused can be detached from the autograd graph
                               using ``torch.Tensor.detach``. (default: ``False``)
        check_reduction: This argument is deprecated.
        gradient_as_bucket_view (bool): When set to ``True``, gradients will be views
                      pointing to different offsets of ``allreduce`` communication
                      buckets. This can reduce peak memory usage, where the
                      saved memory size will be equal to the total gradients
                      size. Moreover, it avoids the overhead of copying between
                      gradients and ``allreduce`` communication buckets. When
                      gradients are views, ``detach_()`` cannot be called on the
                      gradients. If hitting such errors, please fix it by
                      referring to the :meth:`~torch.optim.Optimizer.zero_grad`
                      function in ``torch/optim/optimizer.py`` as a solution.


    Attributes:
        module (Module): the module to be parallelized.

    Example::

        >>> torch.distributed.init_process_group(backend='nccl', world_size=4, init_method='...')
        >>> net = torch.nn.parallel.DistributedDataParallel(model, pg)
    """

    def __init__(
        self,
        module,
        device_ids=None,
        output_device=None,
        dim=0,
        broadcast_buffers=True,
        process_group=None,
        bucket_cap_mb=25,
        find_unused_parameters=False,
        check_reduction=False,
        gradient_as_bucket_view=False,
    ):

        super(DistributedDataParallel, self).__init__()

        assert any((p.requires_grad for p in module.parameters())), (
            "DistributedDataParallel is not needed when a module "
            "doesn't have any parameter that requires a gradient."
        )

        if device_ids is not None and len(device_ids) > 1:
            raise ValueError("device_ids can only be None or contain a single element.")

        self.is_multi_device_module = len({p.device for p in module.parameters()}) > 1
        distinct_device_types = {p.device.type for p in module.parameters()}
        if len(distinct_device_types) != 1:
            raise ValueError(
                "DistributedDataParallel's input module must be on "
                "the same type of devices, but input module parameters locate in {}.".format(
                    distinct_device_types
                )
            )
        self.device_type = list(distinct_device_types)[0]

        if (
            device_ids is None
            or len(device_ids) == 0  # For backward compatibility.
            or self.device_type == "cpu"
            or self.is_multi_device_module
        ):
            if device_ids or output_device:
                raise ValueError(
                    "DistributedDataParallel device_ids and output_device arguments "
                    "only work with single-device/multiple-device GPU modules or CPU modules, "
                    "but got device_ids {}, output_device {}, and module parameters {}.".format(
                        device_ids,
                        output_device,
                        {p.device for p in module.parameters()},
                    )
                )

            self.device_ids = None
            self.output_device = None
        else:
            self.device_ids = [_get_device_index(x, True) for x in device_ids]

            if output_device is None:
                output_device = device_ids[0]

            self.output_device = _get_device_index(output_device, True)

        if process_group is None:
            self.process_group = _get_default_group()
        else:
            self.process_group = process_group

        self.dim = dim
        self.module = module
        self.device = list(self.module.parameters())[0].device
        self.broadcast_buffers = broadcast_buffers
        self.find_unused_parameters = find_unused_parameters
        self.require_backward_grad_sync = True
        self.require_forward_param_sync = True
        self.ddp_uneven_inputs_config = _DDPUnevenInputsConfig(
            ddp_join_enabled=False,
            ddp_join_divide_by_initial_world_size=False,
            ddp_join_throw_on_early_termination=False,
        )
        self.gradient_as_bucket_view = gradient_as_bucket_view
        if hasattr(module, "_ddp_params_and_buffers_to_ignore"):
            self.parameters_to_ignore = module._ddp_params_and_buffers_to_ignore
        else:
            self.parameters_to_ignore = []

        if check_reduction:
            # This argument is no longer used since the reducer
            # will ensure reduction completes even if some parameters
            # do not receive gradients.
            warnings.warn(
                "The `check_reduction` argument in `DistributedDataParallel` "
                "module is deprecated. Please avoid using it."
            )

        # Check that a module does not have Uninitialized parameters
        for param in module.parameters():
            if isinstance(param, torch.nn.parameter.UninitializedParameter):
                raise RuntimeError(
                    "Modules with uninitialized parameters can't be used with `DistributedDataParallel`. "
                    "Run a dummy forward pass to correctly initialize the modules"
                )
        # used for intra-node param sync and inter-node sync as wel
        self.broadcast_bucket_size = int(250 * 1024 * 1024)

        # reduction bucket size
        self.bucket_bytes_cap = int(bucket_cap_mb * 1024 * 1024)
        # Whether to perform input tensor CPU to GPU copies on a side-stream
        self.use_side_stream_for_tensor_copies = (
            os.environ.get("PYTORCH_DDP_USE_SIDE_STREAM", "1") == "1"
        )

        # TODO(wayi@): Remove this field since SPMD is no longer supported,
        # and also remove all the relevant unnecessary loops.
        # Module replication within process (single-process multi device)
        self._module_copies = [self.module]
        # Build parameters for reducer.
        parameters, expect_sparse_gradient = self._build_params_for_reducer()
        # Verify model equivalence.
        dist._verify_model_across_ranks(self.process_group, parameters)
        # Sync params and buffers. Ensures all DDP models start off at the same value.
        self._sync_params_and_buffers(authoritative_rank=0)
        # In debug mode, build a mapping of parameter index -> parameter.
        if dist._get_debug_mode() != dist._DistributedDebugLevel.OFF:
            param_to_name_mapping = self._build_param_to_name_mapping(parameters)
        else:
            param_to_name_mapping = {}
        # Builds reducer.
        self._ddp_init_helper(parameters, expect_sparse_gradient, param_to_name_mapping)

    def _sync_params_and_buffers(self, authoritative_rank=0):
        module_states = []
        for name, param in self.module.state_dict().items():
            if name not in self.parameters_to_ignore:
                module_states.append(param)

        if len(module_states) > 0:
            self._distributed_broadcast_coalesced(
                module_states, self.broadcast_bucket_size, authoritative_rank
            )

    def _ddp_init_helper(self, parameters, expect_sparse_gradient, param_to_name_mapping):
        """
        Initialization helper function that does the following:
        (1) bucketing the parameters for reductions
        (2) resetting the bucketing states
        (3) registering the grad hooks
        (4) Logging constructin-time DDP logging data
        (5) passing a handle of DDP to SyncBatchNorm Layer
        """
        # The bucket size limit is specified in the constructor.
        # Additionally, we allow for a single small bucket for parameters
        # that are defined first, such that their gradients don't spill into
        # a much larger bucket, adding unnecessary latency after gradient
        # computation finishes. Experiments showed 1MB is a reasonable value.
        bucket_indices = dist._compute_bucket_assignment_by_size(
            parameters[0],
            [dist._DEFAULT_FIRST_BUCKET_BYTES, self.bucket_bytes_cap],
            expect_sparse_gradient[0],
        )

        # Note: reverse list of buckets because we want to approximate the
        # order in which their gradients are produced, and assume they
        # are used in the forward pass in the order they are defined.
        self.reducer = dist.Reducer(
            parameters,
            list(reversed(bucket_indices)),
            self.process_group,
            expect_sparse_gradient,
            self.bucket_bytes_cap,
            self.find_unused_parameters,
            self.gradient_as_bucket_view,
            param_to_name_mapping,
        )

        self.logger = dist.Logger(self.reducer)

        # Set logging data that can be got during construction time.
        self.logger.set_construction_data_and_log(
            self.module.__class__.__name__,
            [] if self.device_ids is None else self.device_ids,
            -1 if self.output_device is None else self.output_device,
            self.broadcast_buffers,
        )

        # passing a handle to torch.nn.SyncBatchNorm layer
        self._passing_sync_batchnorm_handle(self._module_copies)

    def __getstate__(self):
        self._check_default_group()
        attrs = copy.copy(self.__dict__)
        del attrs["process_group"]
        del attrs["reducer"]
        del attrs["logger"]
        return attrs

    def __setstate__(self, state):
        # If serializable, then the process group should be the default one
        self.process_group = _get_default_group()
        super(DistributedDataParallel, self).__setstate__(state)
        self.__dict__.setdefault("require_forward_param_sync", True)
        self.__dict__.setdefault("require_backward_grad_sync", True)
        parameters, expect_sparse_gradient = self._build_params_for_reducer()
        # In debug mode, build a mapping of parameter index -> parameter.
        if dist._get_debug_mode() != dist._DistributedDebugLevel.OFF:
            param_to_name_mapping = self._build_param_to_name_mapping(parameters)
        else:
            param_to_name_mapping = {}
        # Builds reducer
        self._ddp_init_helper(parameters, expect_sparse_gradient, param_to_name_mapping)

    def _build_params_for_reducer(self):
        # Build tuple of (module, parameter) for all parameters that require grads.
        modules_and_parameters = [
            [
                (module, parameter)
                for module_name, module in replica.named_modules()
                for parameter in [
                    param
                    # Note that we access module.named_parameters instead of
                    # parameters(module). parameters(module) is only needed in the
                    # single-process multi device case, where it accesses replicated
                    # parameters through _former_parameters.
                    for param_name, param in module.named_parameters(recurse=False)
                    if param.requires_grad
                    and f"{module_name}.{param_name}" not in self.parameters_to_ignore
                ]
            ]
            for replica in self._module_copies
        ]

        # Deduplicate any parameters that might be shared across child modules.
        memo = set()
        modules_and_parameters = [
            # "p not in memo" is the deduplication check.
            # "not memo.add(p)" is always True, and it's only there to cause "add(p)" if needed.
            [(m, p) for m, p in replica_mps if p not in memo and not memo.add(p)]
            for replica_mps in modules_and_parameters
        ]

        # Build list of parameters.
        parameters = [
            list(parameter for _, parameter in replica)
            for replica in modules_and_parameters
        ]

        # Checks if a module will produce a sparse gradient.
        def produces_sparse_gradient(module):
            if isinstance(module, torch.nn.Embedding) or isinstance(
                module, torch.nn.EmbeddingBag
            ):
                return module.sparse
            return False

        # Build list of booleans indicating whether or not to expect sparse
        # gradients for the corresponding parameters.
        expect_sparse_gradient = [
            list(produces_sparse_gradient(module) for module, _ in replica)
            for replica in modules_and_parameters
        ]

        # The following modules_params and modules_buffers are used for
        # param/buffer sync in _sync_params.
        self.modules_params = [
            list(self._get_parameters(m)) for m in self._module_copies
        ]
        # Collect buffers for modules, filtering out buffers that should be ignored.
        named_module_buffers = [
            [(buffer, buffer_name) for buffer_name, buffer in m.named_buffers()]
            for m in self._module_copies
        ]
        self.modules_buffers = [
            [
                buffer
                for (buffer, buffer_name) in module_buffers
                if buffer_name not in self.parameters_to_ignore
            ]
            for module_buffers in named_module_buffers
        ]

        return parameters, expect_sparse_gradient

    def _build_param_to_name_mapping(self, parameters):
        param_to_param_index = {
            parameters[0][i] : i for i in range(len(parameters[0]))
        }
        param_set = set(parameters[0])
        param_index_to_param_fqn = {}
        for module_name, module in self.module.named_modules():
            for param_name, param in module.named_parameters(recurse=False):
                fqn = f"{module_name}.{param_name}"
                # Bypass ignored parameters since those are not reduced by DDP
                # to begin with.
                if fqn not in self.parameters_to_ignore and param.requires_grad:
                    if param not in param_set:
                        raise ValueError(
                            f"Param with name {fqn} found in module parameters, but not DDP parameters."
                            " This indicates a bug in DDP, please report an issue to PyTorch."
                        )
                    param_index = param_to_param_index[param]
                    param_index_to_param_fqn[param_index] = fqn

        # Ensure we covered all parameters
        if len(param_set) != len(param_index_to_param_fqn):
            raise ValueError(
                (
                    "Expected param to name mapping to cover all parameters, but"
                    f" got conflicting lengths: {len(param_set)} vs "
                    f"{len(param_index_to_param_fqn)}. This indicates a bug in DDP"
                    ", please report an issue to PyTorch."
                )
            )

        return param_index_to_param_fqn

    def _get_parameters(self, m, recurse=True):
        """
        Returns a generator of module parameters
        """

        def model_parameters(m):
            ps = (
                m._former_parameters.values()
                if hasattr(m, "_former_parameters")
                else m.parameters(recurse=False)
            )
            for p in ps:
                yield p

        for m in m.modules() if recurse else [m]:
            for p in model_parameters(m):
                yield p

    def _check_default_group(self):
        pickle_not_supported = False
        try:
            if self.process_group != _get_default_group():
                pickle_not_supported = True
        except RuntimeError:
            pickle_not_supported = True

        if pickle_not_supported:
            raise RuntimeError(
                "DDP Pickling/Unpickling are only supported "
                "when using DDP with the default process "
                "group. That is, when you have called "
                "init_process_group and have not passed "
                "process_group argument to DDP constructor"
            )

    @contextmanager
    def no_sync(self):
        r"""
        A context manager to disable gradient synchronizations across DDP
        processes. Within this context, gradients will be accumulated on module
        variables, which will later be synchronized in the first
        forward-backward pass exiting the context.

        Example::

            >>> ddp = torch.nn.parallel.DistributedDataParallel(model, pg)
            >>> with ddp.no_sync():
            >>>   for input in inputs:
            >>>     ddp(input).backward()  # no synchronization, accumulate grads
            >>> ddp(another_input).backward()  # synchronize grads
        """
        old_require_backward_grad_sync = self.require_backward_grad_sync
        self.require_backward_grad_sync = False
        try:
            yield
        finally:
            self.require_backward_grad_sync = old_require_backward_grad_sync

    def forward(self, *inputs, **kwargs):
        with torch.autograd.profiler.record_function("DistributedDataParallel.forward"):
            self.reducer.save_thread_local_state()
            if torch.is_grad_enabled() and self.require_backward_grad_sync:
                self.logger.set_runtime_stats_and_log()
                self.reducer.prepare_for_forward()
            if self.ddp_uneven_inputs_config.ddp_join_enabled:
                ones = torch.ones(1, device=self.device)
                work = dist.all_reduce(ones, group=self.process_group, async_op=True)
                if self.ddp_uneven_inputs_config.ddp_join_throw_on_early_termination:
                    # Active ranks schedule an allreduce with zeros, inactive
                    # ranks schedule them with 1. If the result != 0 it
                    # indicates at least one rank has terminated and we should
                    # throw.
                    zeros = torch.zeros(1, device=self.device)
                    dist.all_reduce(zeros, group=self.process_group)
                    should_throw_stop_iteration = zeros.item()
                    if should_throw_stop_iteration:
                        raise RuntimeError(
                            "Detected at least one rank that exhausted inputs. Throwing across all ranks."
                        )
                else:
                    self.reducer._set_forward_pass_work_handle(
                        work,
                        self.ddp_uneven_inputs_config.ddp_join_divide_by_initial_world_size,
                    )

            # Calling _rebuild_buckets before forward compuation,
            # It may allocate new buckets before deallocating old buckets
            # inside _rebuild_buckets. To save peak memory usage,
            # call _rebuild_buckets before the peak memory usage increases
            # during forward computation.
            # This should be called only once during whole training period.
            if torch.is_grad_enabled() and self.reducer._rebuild_buckets():
                logging.info("Reducer buckets have been rebuilt in this iteration.")

            if self.require_forward_param_sync:
                self._sync_params()

            if self.ddp_uneven_inputs_config.ddp_join_enabled:
                # Notify joined ranks whether they should sync in backwards pass or not.
                self._check_global_requires_backward_grad_sync(is_joined_rank=False)

            if self.device_ids:
                inputs, kwargs = self.to_kwargs(inputs, kwargs, self.device_ids[0])
                output = self.module(*inputs[0], **kwargs[0])
            else:
                output = self.module(*inputs, **kwargs)

            if torch.is_grad_enabled() and self.require_backward_grad_sync:
                self.require_forward_param_sync = True
                # We'll return the output object verbatim since it is a freeform
                # object. We need to find any tensors in this object, though,
                # because we need to figure out which parameters were used during
                # this forward pass, to ensure we short circuit reduction for any
                # unused parameters. Only if `find_unused_parameters` is set.
                if self.find_unused_parameters and not self.static_graph:
                    # Do not need to populate this for static graph.
                    self.reducer.prepare_for_backward(list(_find_tensors(output)))
                else:
                    self.reducer.prepare_for_backward([])
            else:
                self.require_forward_param_sync = False

<<<<<<< HEAD
            return output
=======
        # TODO. Right now we add this sink for static_graph training only. once
        # this feature is stable, we will add this sink for all cases. E.g.
        # This sink can help capture more accuracte backward start time as well.
        if self.static_graph and self.num_iterations == 1:
            # Need to grab list of tensors from user output in order to pass
            # to custom autograd function.
            output_tensor_list, treespec = tree_flatten(output)
            passthrough_tensor_list = _DDPSink.apply(
                self.reducer,
                *output_tensor_list
            )
            # Reconstruct output data structure.
            output = tree_unflatten(passthrough_tensor_list, treespec)
        return output
>>>>>>> baf05c3f

    def scatter(self, inputs, kwargs, device_ids):
        return scatter_kwargs(inputs, kwargs, device_ids, dim=self.dim)

    def _recursive_to(self, inputs, target_gpu):
        r"""
        Recursively moves input to the target_gpu.
        """

        def to_map(obj):
            if isinstance(obj, torch.Tensor):
                if obj.device == torch.device("cuda", target_gpu):
                    return (obj,)
                if not self.use_side_stream_for_tensor_copies:
                    return (obj.to(target_gpu),)
                else:
                    # Perform CPU -> GPU copies in a background stream. This code is
                    # motivated from similar logic in torch/nn/parallel/_functions.py
                    stream = _get_stream(target_gpu)
                    with torch.cuda.stream(stream):
                        output = obj.to(target_gpu)
                    # synchronize with the copy stream
                    with torch.cuda.device(target_gpu):
                        current_stream = torch.cuda.current_stream()
                        # Sync the current stream with the copy stream
                        current_stream.wait_stream(stream)
                        # Ensure tensor memory is not reused until work on
                        # main stream is complete
                        output.record_stream(current_stream)
                    return (output,)
            if is_namedtuple(obj):
                return [type(obj)(*args) for args in zip(*map(to_map, obj))]
            if isinstance(obj, tuple) and len(obj) > 0:
                return list(zip(*map(to_map, obj)))
            if isinstance(obj, list) and len(obj) > 0:
                return [list(i) for i in zip(*map(to_map, obj))]
            if isinstance(obj, dict) and len(obj) > 0:
                return [type(obj)(i) for i in zip(*map(to_map, obj.items()))]
            return [obj]

        # Avoid reference cycle
        try:
            res = to_map(inputs)
        finally:
            to_map = None
        return res

    def to_kwargs(self, inputs, kwargs, device_id):
        inputs = self._recursive_to(inputs, device_id) if inputs else []
        kwargs = self._recursive_to(kwargs, device_id) if kwargs else []
        if len(inputs) < len(kwargs):
            inputs.extend([() for _ in range(len(kwargs) - len(inputs))])
        elif len(kwargs) < len(inputs):
            kwargs.extend([{} for _ in range(len(inputs) - len(kwargs))])
        inputs = tuple(inputs)
        kwargs = tuple(kwargs)
        return inputs, kwargs

    def gather(self, outputs, output_device):
        return gather(outputs, output_device, dim=self.dim)

    def train(self, mode=True):
        super(DistributedDataParallel, self).train(mode)
        for module in self._module_copies[1:]:
            module.train(mode)
        return self

    # When running in join mode, schedules an allreduce to match the one in the
    # forward pass to determine the no. of currently active processes and whether
    # all processes have joined.
    def _schedule_shadow_all_reduce_for_fwd_pass(self):
        all_active_procs = torch.zeros(1, device=self.device)
        dist.all_reduce(all_active_procs, group=self.process_group)
        return all_active_procs.item()

    # When running in join mode, schedules an allreduce to notify joined ranks
    # of whether backwards pass synchronization will run this iteraton or not.
    def _check_global_requires_backward_grad_sync(self, is_joined_rank):
        if not is_joined_rank and self.require_backward_grad_sync:
            requires_sync_tensor = torch.ones(1, device=self.device)
        else:
            requires_sync_tensor = torch.zeros(1, device=self.device)

        work = dist.all_reduce(
            requires_sync_tensor, group=self.process_group, async_op=True
        )
        return work, requires_sync_tensor

    # When running in join mode, checks and performs sync of module buffers if
    # the models have buffers that should be synchronized in the forward pass.
    def _check_and_sync_module_buffers(self):
        if self.will_sync_module_buffers():
            authoritative_rank = self._find_common_rank(self._distributed_rank, False)
            self._distributed_broadcast_coalesced(
                self.modules_buffers[0], self.broadcast_bucket_size, authoritative_rank
            )

    # When running in join model, agrees upon a common rank and broadcast model
    # parameters to all other ranks.
    def _sync_final_model(self, is_last_joiner):
        # Agree upon the process that will be the authoritative model copy.
        # The current rank is a candidate for being the authoritative copy if
        # is_last_joiner=True. We break ties via picking the larger rank.
        self._authoritative_rank = self._find_common_rank(
            self._distributed_rank, is_last_joiner
        )
        self._sync_params_and_buffers(authoritative_rank=self._authoritative_rank)

    # Schedule allreduce ops to match those scheduled in the reducer's backward
    # pass.
    def _match_all_reduce_for_bwd_pass(self):
        allreduce_work = []
        # Schedule allreduce in the same order as Reducer schedules them, i.e.
        # the order of the buckets. Retrieving the bucket order from the reducer
        # ensures that we keep the same order in join mode, such as when bucket
        # order is rebuilt dynamically.
        all_bucket_tensors = self.reducer.get_bucket_tensors()
        for bucket_tensors in all_bucket_tensors:
            # Joined processes contribute zero gradient. In the case that
            # divide_by_initial_world_size=True, we divide grads by the static
            # world size, if not, the dividing factor is reduced by the number
            # of joined processes.
            zero_tensors = [torch.zeros_like(t) for t in bucket_tensors]
            work = self.process_group.allreduce(zero_tensors)
            allreduce_work.append(work)
        for work in allreduce_work:
            work.wait()

    # Allreduces the used parameter mapping across ranks.
    def _match_unused_params_allreduce(self):
        locally_used_param_maps = self.reducer._get_local_used_maps()
        self.process_group.allreduce(locally_used_param_maps)

    @contextmanager
    def join(
        self,
        divide_by_initial_world_size=True,
        enable=True,
        throw_on_early_termination=False,
    ):
        r"""
        A context manager to be used in conjunction with an instance of
        :class:`torch.nn.parallel.DistributedDataParallel` to be
        able to train with uneven inputs across participating processes.

        This context manager will keep track of already-joined DDP processes,
        and "shadow" the forward and backward passes by inserting collective
        communication operations to match with the ones created by non-joined
        DDP processes. This will ensure each collective call has a corresponding
        call by already-joined DDP processes, preventing hangs or errors that
        would otherwise happen when training with uneven inputs across
        processes. Alternatively, if the flag ``throw_on_early_termination`` is
        specified to be ``True``, all trainers will throw an error once one rank
        runs out of inputs, allowing these errors to be caught and handled
        according to application logic.

        Once all DDP processes have joined, the context manager will broadcast
        the model corresponding to the last joined process to all processes to
        ensure the model is the same across all processes
        (which is guaranteed by DDP).

        To use this to enable training with uneven inputs across processes,
        simply wrap this context manager around your training loop. No further
        modifications to the model or data loading is required.

        .. warning::
            If the model or training loop this context manager is wrapped around
            has additional distributed collective operations, such as
            ``SyncBatchNorm`` in the model's forward pass, then the flag
            ``throw_on_early_termination`` must be enabled. This is because this
            context manager is not aware of non-DDP collective communication.
            This flag will cause all ranks to throw when any one rank
            exhausts inputs, allowing these errors to be caught and recovered
            from across all ranks.

        Args:
            divide_by_initial_world_size (bool): If ``True``, will divide
                gradients by the initial ``world_size`` DDP training was launched
                with. If ``False``, will compute the effective world size
                (number of ranks that have not depleted their inputs yet) and
                divide gradients by that during allreduce. Set
                ``divide_by_initial_world_size=True`` to ensure every input
                sample including the uneven inputs have equal weight in terms of
                how much they contribute to the global gradient. This is
                achieved by always dividing the gradient by the initial
                ``world_size`` even when we encounter uneven inputs. If you set
                this to ``False``, we divide the gradient by the remaining
                number of nodes. This ensures parity with training on a smaller
                ``world_size`` although it also means the uneven inputs would
                contribute more towards the global gradient. Typically, you
                would want to set this to ``True`` for cases where the last few
                inputs of your training job are uneven. In extreme cases, where
                there is a large discrepancy in the number of inputs, setting
                this to ``False`` might provide better results.
            enable (bool): Whether to enable uneven input detection or not. Pass
                in ``enable=False`` to disable in cases where you know that
                inputs are even across participating processes. Default is
                ``True``.
            throw_on_early_termination (bool): Whether to throw an error
                or continue training when at least one rank has exhausted
                inputs. If ``True``, will throw upon the first rank reaching end
                of data. If ``False``, will continue training with a smaller
                effective world size until all ranks are joined. Note that if
                this flag is specified, then the flag
                ``divide_by_initial_world_size`` would be ignored. Default
                is ``False``.


        Example::

          >>>  import torch
          >>>  import torch.distributed as dist
          >>>  import os
          >>>  import torch.multiprocessing as mp
          >>>  import torch.nn as nn
          >>>  # On each spawned worker
          >>>  def worker(rank):
          >>>      dist.init_process_group("nccl", rank=rank, world_size=2)
          >>>      torch.cuda.set_device(rank)
          >>>      model = nn.Linear(1, 1, bias=False).to(rank)
          >>>      model = torch.nn.parallel.DistributedDataParallel(
          >>>          model, device_ids=[rank], output_device=rank
          >>>      )
          >>>      # Rank 1 gets one more input than rank 0.
          >>>      inputs = [torch.tensor([1]).float() for _ in range(10 + rank)]
          >>>      with model.join():
          >>>          for _ in range(5):
          >>>              for inp in inputs:
          >>>                  loss = model(inp).sum()
          >>>                  loss.backward()
          >>>  # Without the join() API, the below synchronization will hang
          >>>  # blocking for rank 1's allreduce to complete.
          >>>  torch.cuda.synchronize(device=rank)
        """
        # Log uneven input API usage.
        self.logger._set_uneven_input_join()
        try:
            has_error = False
            self.ddp_uneven_inputs_config = _DDPUnevenInputsConfig(
                ddp_join_enabled=enable,
                ddp_join_divide_by_initial_world_size=divide_by_initial_world_size,
                ddp_join_throw_on_early_termination=throw_on_early_termination,
            )
            yield
        except Exception as e:
            # Set to skip any processing in the finally block.
            has_error = True
            raise e
        finally:
            # Skip any processing to let the exception immediately be raised if
            # there was one.
            if enable and not has_error:
                all_procs_joined = False
                is_last_joiner = True
                i = 0
                WARN_THRESHOLD = 1000
                warnings.simplefilter("once")
                while not all_procs_joined:
                    if i > WARN_THRESHOLD:
                        my_rank = self._distributed_rank
                        warnings.warn(
                            "Detected uneven input skew of greater "
                            f"than {WARN_THRESHOLD}. This means that rank {my_rank} "
                            f"has at least {WARN_THRESHOLD} fewer inputs than "
                            "other currently active ranks. This level of skew could "
                            "lead to performance degradation during training."
                        )
                    # Schedules allreduce to match fwd pass allreduce in non-joined procs
                    num_active_procs = self._schedule_shadow_all_reduce_for_fwd_pass()
                    if num_active_procs == 0:
                        all_procs_joined = True
                    else:
                        # Some DDP process still needs to be joined.
                        if self.ddp_uneven_inputs_config.ddp_join_throw_on_early_termination:
                            # Schedule allreduce telling active ranks to terminate
                            ones = torch.ones(1, device=self.device)
                            dist.all_reduce(ones, group=self.process_group)
                            # Raising StopIteration doesn't throw error in python 3.6
                            # and throws RuntimeError in 3.7+ (PEP 479), so just
                            # raise RuntimeError here.
                            raise RuntimeError(
                                f"Rank {self._distributed_rank} exhausted all inputs."
                            )
                        if is_last_joiner:
                            is_last_joiner = False
                        # It will rebuild buckets only once during training period
                        self.reducer._rebuild_buckets()
                        # Schedule a corresponding broadcast if we are syncing module
                        # buffers in the forward pass.
                        self._check_and_sync_module_buffers()

                        (
                            work,
                            should_sync_backwards_tensor,
                        ) = self._check_global_requires_backward_grad_sync(
                            is_joined_rank=True
                        )
                        work.wait()
                        # If nonzero, then we should sync in the bwd pass.
                        should_sync_backwards = should_sync_backwards_tensor.item() != 0
                        # Forward param sync is disabled in the next iteration
                        # if we are skipping grad sync this iteration. Hence, we
                        # set require_forward_param_sync appropriately here.
                        self.require_forward_param_sync = should_sync_backwards
                        if not should_sync_backwards:
                            continue
                        # Schedules one allreduce per gradient bucket to match
                        # the backwards pass allreduce.
                        self._match_all_reduce_for_bwd_pass()
                        # Check if we need to allreduce locally unused params.
                        if self.find_unused_parameters:
                            self._match_unused_params_allreduce()
                        # It will push rebuilt params only once during training period
                        self.reducer._push_all_rebuilt_params()
                        i += 1

                # All procs joined. Agree on authoritative rank and broadcast the model.
                self._sync_final_model(is_last_joiner)

    def register_comm_hook(self, state: object, hook: callable):
        r"""
        Registers a communication hook which is an enhancement that provides a
        flexible hook to users where they can specify how DDP aggregates gradients
        across multiple workers.

        This hook would be very useful for researchers to try out new ideas. For
        example, this hook can be used to implement several algorithms like GossipGrad
        and gradient compression which involve different communication strategies for
        parameter syncs while running Distributed DataParallel training.

        Args:
            state (object): Passed to the hook to maintain any state information during the training process.
                            Examples include error feedback in gradient compression,
                            peers to communicate with next in GossipGrad, etc.

                            It is locally stored by each worker
                            and shared by all the gradient tensors on the worker.
            hook (callable): Averages gradient tensors across workers and defined as:
                             ``hook(state: object, bucket: dist.GradBucket) -> torch.futures.Future``:

                             This function is called once the bucket is ready. The
                             hook can perform whatever processing is needed and return
                             a Future indicating completion of any async work (ex: allreduce).
                             If the hook doesn't perform any communication, it can also
                             just return a completed Future. The Future should hold the
                             new value of grad bucket's tensors. Once a bucket is ready,
                             c10d reducer would call this hook and use the tensors returned
                             by the Future and copy grads to individual parameters.

                             We also provide an API called ``get_future`` to retrieve a
                             Future associated with the completion of ``c10d.ProcessGroup.work``.
                             ``get_future`` is currently supported for MPI and also supported for most
                             operations on GLOO and MPI, except for peer to peer operations (send/recv).

        .. warning ::
            Grad bucket's tensors will not be predivided by world_size. User is responsible
            to divide by the world_size in case of operations like allreduce.

        .. warning ::
            DDP communication hook can only be registered once and should be registered
            before calling backward.

        .. warning ::
            The Future object that hook returns should contain a result that has the same
            shape with the tensors inside grad bucket.

        .. warning ::
            DDP communication hook does not support single-process multiple-device mode.
            Gradbucket tensors should consist of only a single tensor.

        .. warning ::
            ``get_future`` API supports NCCL, and partially GLOO and MPI backends (no support
            for peer-to-peer operations like send/recv) and will return a ``torch._C.Future``
            which is an internal type and should be used with caution. It can still be used by
            ``register_comm_hook`` API, but it is subject to some subtle differences compared
            to ``torch.futures.Future``.

        .. warning ::
            DDP communication hook is experimental and subject to change.

        Example::
            Below is an example of a noop hook that returns the same tensors.

            >>> def noop(state: object, bucket: dist.GradBucket): -> torch.futures.Future
            >>>     fut = torch.futures.Future()
            >>>     fut.set_result(bucket.get_tensors())
            >>>     return fut

            >>> ddp.register_comm_hook(state = None, hook = noop)

        Example::
            Below is an example of a Parallel SGD algorithm where gradients are encoded before
            allreduce, and then decoded after allreduce.

            >>> def encode_and_decode(state: object, bucket: dist.GradBucket): -> torch.futures.Future
            >>>     tensors = [t / process_group.world_size for t in bucket.get_tensors()]
            >>>     encoded_tensors = encode(tensors) # encode gradients
            >>>     fut = process_group.allreduce(encoded_tensors).get_future()
            >>>     # Define the then callback to decode.
            >>>     def decode(fut):
            >>>         decoded_tensors = decode(fut.value()) # decode gradients
            >>>         return decoded_tensors
            >>>     return fut.then(decode)

            >>> ddp.register_comm_hook(state = None, hook = encode_and_decode)
        """
        self._check_comm_hook(hook)
        self.logger._set_comm_hook_name(hook.__qualname__)
        dist._register_comm_hook(self.reducer, state, hook)

    def _register_builtin_comm_hook(self, comm_hook_type):
        r"""
        Registers a built-in communication hook that specifies how DDP
        aggregates gradients across multiple workers.
        The built-in hooks aim to provide efficient C++ implementations for certain hooks,
        which might not be as efficient if implemented in Python using a Python communication hook.

        Args:
            comm_hook_type (dist.BuiltinCommHookType): type of communication hook, such as
            ALLREDUCE, FP16_COMPRESS, etc.

        .. warning ::
            DDP communication hook can only be registered once and should be registered
            before calling backward.

        .. warning ::
            DDP communication hook does not support single-process multiple-device mode.
            Gradbucket tensors should consist of only a single tensor.

        .. warning ::
            DDP communication hook is experimental and subject to change.

        Example::
            Below is an example of a FP16 compression where gradients are
            compressed into 16-bit floating-point numbers before allreduce, and
            then decompressed after allreduce.

            >>> ddp._register_builtin_comm_hook(dist.BuiltinCommHookType.FP16_COMPRESS)

        """
        self.logger._set_comm_hook_name(str(comm_hook_type))
        dist._register_builtin_comm_hook(self.reducer, comm_hook_type)

    def _distributed_broadcast_coalesced(
        self, tensors, buffer_size, authoritative_rank=0
    ):
        dist._broadcast_coalesced(
            self.process_group, tensors, buffer_size, authoritative_rank
        )

    def will_sync_module_buffers(self):
        return (
            self.require_forward_param_sync
            and self.broadcast_buffers
            and len(self.modules_buffers[0]) > 0
        )

    def _find_common_rank(self, input_rank, rank_cond):
        # -1 indicates that this rank is not under consideration to be the
        # common_rank
        rank_to_use = torch.tensor(
            [input_rank if rank_cond else -1],
            device=self.device,
        )
        dist.all_reduce(rank_to_use, op=ReduceOp.MAX, group=self.process_group)
        if rank_to_use.item() == -1:
            raise ValueError(
                "BUG! Expected rank_cond to be true for at least one process."
            )
        return rank_to_use.item()

    def _sync_params(self):
        with torch.no_grad():
            # module buffer sync
            if self.will_sync_module_buffers():
                # Synchronize buffers across processes.
                # If we are running DDP with the join manager, we have to agree
                # upon a rank to sync module buffers from, since rank 0 may
                # already have been joined and have stale module buffers.
                if self.ddp_uneven_inputs_config.ddp_join_enabled:
                    authoritative_rank = self._find_common_rank(
                        self._distributed_rank, True
                    )
                else:
                    # The process with rank 0 is considered the authoritative copy.
                    authoritative_rank = 0
                self._distributed_broadcast_coalesced(
                    self.modules_buffers[0],
                    self.broadcast_bucket_size,
                    authoritative_rank,
                )

    def _passing_sync_batchnorm_handle(self, module_copies):
        for dev_idx, module in enumerate(module_copies):
            for layer in module.modules():
                if isinstance(layer, torch.nn.modules.SyncBatchNorm):
                    assert (
                        self.device_type != "cpu"
                    ), "SyncBatchNorm layers only work with GPU modules"

    def _check_comm_hook(self, hook):
        if not callable(hook):
            raise TypeError("Communication hook must be callable.")

        sig = inspect.signature(hook)
        if (
            sig.parameters["bucket"].annotation != inspect._empty
            and sig.parameters["bucket"].annotation != dist.GradBucket
        ):
            raise ValueError(
                "Communication hook: bucket annotation should be dist.GradBucket."
            )

        if sig.return_annotation != inspect._empty and (
            sig.return_annotation != torch.futures.Future
            and sig.return_annotation != torch._C.Future
        ):
            raise ValueError(
                "Communication hook: return annotation should be torch.futures.Future or torch._C.Future."
            )

    @property
    def _distributed_rank(self):
        return dist.get_rank(self.process_group)

    @staticmethod
    def _set_params_and_buffers_to_ignore_for_model(
        module, params_and_buffers_to_ignore
    ):
        """
        Sets parameters and buffers to be ignored by DDP. Expected format for
        parameters is the fully qualified name: {module_name}.{param_name}, and
        similarly, {module_name}.{buffer_name} for buffers. For example:
        params_to_ignore = []
        # NB: model here is vanilla PyTorch module, not yet wrapped with DDP.
        for module_name, module in model.named_modules():
            for param_name, param in module.named_parameters(recurse=False):
                if should_ignore(param):
                    # Create expected format
                    fqn = f"{module_name}.{param_name}"
                    params_to_ignore.append(fqn)
        torch.nn.parallel.DistributedDataParallel._set_params_and_buffers_to_ignore_for_model(
            model,
            params_to_ignore
        )
        """
        # This is a workaround to set parameters and buffers DDP should ignore
        # during synchronization. It will be removed when the API is finalized
        # as part of addressing https://github.com/pytorch/pytorch/issues/43690.
        module._ddp_params_and_buffers_to_ignore = params_and_buffers_to_ignore

    def _get_ddp_logging_data(self):
        r"""
        This interface can be called after DistributedDataParallel() is
        constructed. It returns a dictionary of logging data. It could help
        for debugging and analysis. The loggind data includes DistributedDataParallel
        constructor input parameters, some internal states of DistributedDataParallel
        and performance metrics. Simply print the dictorinary and see what
        these metrics are.
        THis is a prototype interface and subject to change in the future.
        """
        ddp_logging_data = self.logger._get_ddp_logging_data()
        return {**ddp_logging_data.strs_map, **ddp_logging_data.ints_map}

    def _set_ddp_runtime_logging_sample_rate(self, sample_rate):
        r"""
        This interface allows users to set sample_rate of collecting
        runtime stats. The runtime stats will be recorded for the
        first 10 iterations, after 10 iteratons runtime stats will be
        recorded once every "sample_rate" training iterations. In
        default, runtime stats are recorded for the first 10 iterations,
        after 10 iterations runtime stats are recorded once every
        "kDDPRuntimeLoggingSampleRate=100" training iterations.
        This is a prototype interface and subject to change in the future.
        """
        if sample_rate < 1:
            raise ValueError(
                "DDP runtime logging sample rate should be equal or greater than 1"
            )
        self.reducer._set_ddp_runtime_logging_sample_rate(sample_rate)

    def _set_static_graph(self):
        """
        Users can explicitly let DDP know the trained graph is static,
        when 1) the set of used and unused parameters will not change
        during the whole training loop; in this case, it does not matter
        whether users set find_unsued_parameters = true or not.
        2) how the graph is trained will not change during the whole training
        loop (meaning there is no control flow depending on iterations).
        When graph is set to be static, DDP will support cases that can not
        be supported in the past: 1) reentrant backwards
        2) activation checkpointing multiple times 3)
        activation checkpointing with find_unused_parameters = true.
        4) not all output tensors are used in loss calculation.
        5) there is model parameter that is outside of forward function.
        6) potentially improve performance when find_unsued_parameters = true
        or there are unused parameters, as DDP will not search graph in each
        iteraton to detect unused parameters when static_graph is set to be True.

        This API should be called after DistributedDataParallel construction, and
        before training loops starts. Also it should be called in the same way for
        all ranks. For example:
            ddp_model = DistributedDataParallel(model)
            ddp_model._set_static_graph()
            for i in range(n):
                .....
        """
        self.reducer._set_static_graph()
        self.logger._set_static_graph()<|MERGE_RESOLUTION|>--- conflicted
+++ resolved
@@ -9,11 +9,8 @@
 
 import torch
 import torch.distributed as dist
-<<<<<<< HEAD
-=======
 from torch.autograd import Variable, Function
 from torch.utils._pytree import tree_flatten, tree_unflatten
->>>>>>> baf05c3f
 
 RPC_AVAILABLE = False
 if dist.is_available():
@@ -110,8 +107,6 @@
     ddp_join_divide_by_initial_world_size: bool
     ddp_join_throw_on_early_termination: bool
 
-<<<<<<< HEAD
-=======
 # Add a DDPSink to run various functions when backwards starts, such as
 # queueing call back of out-most backward/graph task,
 # this helps call back is fired after all gradients' calculation
@@ -126,7 +121,6 @@
     def backward(ctx, *grad_outputs):
         Variable._execution_engine.queue_callback(ctx.reducer._delay_all_reduce)
         return (None, *grad_outputs)
->>>>>>> baf05c3f
 
 class DistributedDataParallel(Module):
     r"""Implements distributed data parallelism that is based on
@@ -447,6 +441,7 @@
         else:
             self.process_group = process_group
 
+        self.static_graph = False
         self.dim = dim
         self.module = module
         self.device = list(self.module.parameters())[0].device
@@ -529,6 +524,7 @@
         (4) Logging constructin-time DDP logging data
         (5) passing a handle of DDP to SyncBatchNorm Layer
         """
+        self.num_iterations = 0
         # The bucket size limit is specified in the constructor.
         # Additionally, we allow for a single small bucket for parameters
         # that are defined first, such that their gradients don't spill into
@@ -589,6 +585,8 @@
             param_to_name_mapping = {}
         # Builds reducer
         self._ddp_init_helper(parameters, expect_sparse_gradient, param_to_name_mapping)
+        if self.static_graph:
+            self._set_static_graph()
 
     def _build_params_for_reducer(self):
         # Build tuple of (module, parameter) for all parameters that require grads.
@@ -757,6 +755,7 @@
             self.reducer.save_thread_local_state()
             if torch.is_grad_enabled() and self.require_backward_grad_sync:
                 self.logger.set_runtime_stats_and_log()
+                self.num_iterations += 1
                 self.reducer.prepare_for_forward()
             if self.ddp_uneven_inputs_config.ddp_join_enabled:
                 ones = torch.ones(1, device=self.device)
@@ -816,9 +815,6 @@
             else:
                 self.require_forward_param_sync = False
 
-<<<<<<< HEAD
-            return output
-=======
         # TODO. Right now we add this sink for static_graph training only. once
         # this feature is stable, we will add this sink for all cases. E.g.
         # This sink can help capture more accuracte backward start time as well.
@@ -833,7 +829,6 @@
             # Reconstruct output data structure.
             output = tree_unflatten(passthrough_tensor_list, treespec)
         return output
->>>>>>> baf05c3f
 
     def scatter(self, inputs, kwargs, device_ids):
         return scatter_kwargs(inputs, kwargs, device_ids, dim=self.dim)
@@ -1441,5 +1436,14 @@
             for i in range(n):
                 .....
         """
+        self.static_graph = True
         self.reducer._set_static_graph()
-        self.logger._set_static_graph()+        self.logger._set_static_graph()
+        if self.find_unused_parameters:
+            warnings.warn(
+                "You passed find_unused_parameters=true to DistributedDataParallel, "
+                "`_set_static_graph` will detect unused parameters automatically, so "
+                "you do not need to set find_unused_parameters=true, just be sure these "
+                "unused parameters will not change during training loop while calling "
+                "`_set_static_graph`."
+            )