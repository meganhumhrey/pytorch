--- conflicted
+++ resolved
@@ -16,19 +16,11 @@
 #include <unistd.h>
 #endif
 
-<<<<<<< HEAD
-#include <fcntl.h>
-#include <algorithm>
-#include <system_error>
-#include <unordered_map>
-#include <utility>
-=======
 #ifdef _WIN32
 #include <c10d/WinSockUtils.hpp>
 #else
 #include <c10d/UnixSockUtils.hpp>
 #endif
->>>>>>> 643a9885
 
 namespace c10d {
 namespace detail {
@@ -779,54 +771,58 @@
 
   // We store weak references to all TCPServers for which the caller requested
   // multi-tenancy.
-  static std::unordered_map<PortType, std::weak_ptr<TCPServer>> cachedServers_;
+  static std::unordered_map<std::uint16_t, std::weak_ptr<TCPServer>>
+      cachedServers_;
+
+  static std::mutex cache_mutex_;
 };
 
-<<<<<<< HEAD
-std::unordered_map<PortType, std::weak_ptr<TCPServer>>
-=======
 std::unordered_map<std::uint16_t, std::weak_ptr<TCPServer>>
->>>>>>> 643a9885
     TCPServer::cachedServers_{};
 
+std::mutex TCPServer::cache_mutex_{};
+
 std::shared_ptr<TCPServer> TCPServer::start(const TCPStoreOptions& opts) {
+  auto startCore = [&opts]() {
+    TCPSocket socket{};
+    std::uint16_t port{};
+
+    std::tie(socket, port) = tcputil::listen(opts.port);
+
+    auto daemon = std::make_unique<TCPStoreMasterDaemon>(std::move(socket));
+
+    return std::make_shared<TCPServer>(port, std::move(daemon));
+  };
+
   std::shared_ptr<TCPServer> server{};
 
-  // If the caller is okay with a multi-tenant store, first check if we already
-  // have a TCPServer running on the specified port.
-  if (opts.multiTenant && opts.port > 0) {
-    auto pos = cachedServers_.find(opts.port);
-    if (pos != cachedServers_.end()) {
-      server = pos->second.lock();
-      if (server != nullptr) {
-        return server;
-      }
-
-      // Looks like the TCPStore has been disposed, make sure that we release
-      // the control block.
-      cachedServers_.erase(pos);
-    }
-  }
-
-  TCPSocket socket{};
-  std::uint16_t port{};
-
-  std::tie(socket, port) = tcputil::listen(opts.port);
-
-  auto daemon = std::make_unique<TCPStoreMasterDaemon>(std::move(socket));
-
-<<<<<<< HEAD
-  server = std::make_shared<TCPServer>(
-      std::move(socket), port, std::move(daemon));
-
   if (opts.multiTenant) {
-    cachedServers_.emplace(port, server);
+    std::lock_guard<std::mutex> guard{cache_mutex_};
+
+    // If the caller is okay with a multi-tenant store, first check if we already
+    // have a TCPServer running on the specified port.
+    if (opts.port > 0) {
+      auto pos = cachedServers_.find(opts.port);
+      if (pos != cachedServers_.end()) {
+        server = pos->second.lock();
+        if (server != nullptr) {
+          return server;
+        }
+
+        // Looks like the TCPStore has been disposed, make sure that we release
+        // the control block.
+        cachedServers_.erase(pos);
+      }
+    }
+
+    server = startCore();
+
+    cachedServers_.emplace(server->port(), server);
+  } else {
+    server = startCore();
   }
 
   return server;
-=======
-  return std::make_shared<TCPServer>(port, std::move(daemon));
->>>>>>> 643a9885
 }
 
 class TCPClient {
