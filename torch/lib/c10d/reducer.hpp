--- conflicted
+++ resolved
@@ -121,8 +121,7 @@
   // buckets once after the first iteration and never rebuild them if
   // find_unused_parameters_.
   inline bool should_rebuild_buckets() const {
-    return !find_unused_parameters_ && !has_rebuilt_bucket_
-      && (unused_parameters_.size() == 0);
+    return (static_graph_ || !find_unused_parameters_) && !has_rebuilt_bucket_;
   }
 
   // Pushes all parameters to be rebuilt.
@@ -148,7 +147,7 @@
   // recorded once every "sample_rate" training iterations.
   void set_ddp_runtime_logging_sample_rate(int sample_rate);
 
-  // Speficy the training graph is static.
+  // Specify the training graph is static.
   void set_static_graph();
 
   // Delay all reduce to be after all gradients' calculation is complete.
@@ -436,25 +435,33 @@
   // Division factor for reduction of gradients.
   int divFactor_;
 
-  bool static_graph_ = false;
-
+  bool static_graph_;
+
+  // Key: VariableIndex, Value: the number of times that a variable's autograd_hook()
+  // should be triggered before marking this variable's grad as ready for communication.
   // Map will not change after 1st iteration.
   std::unordered_map<VariableIndex, int, c10::hash<VariableIndex>> numGradHooksTriggeredMap_;
+  // Key: VariableIndex, Value: the number of times that a variable's autograd_hook()
+  // are left to be triggered before marking this variable's grad as ready for communication.
   // Map will change after 1st iteration to track a grad is ready for communication or not.
   std::unordered_map<VariableIndex, int, c10::hash<VariableIndex>> numGradHooksTriggeredMapPerIteration_;
 
  private:
+  // reset counting for buckets before backward starts
   void reset_bucket_counting();
+  // search unused parameters beore backward starts
   void search_unused_parameters(
-<<<<<<< HEAD
       const std::vector<torch::autograd::Variable>& outputs);
   void set_divide_factor();
+  // kick off all reduce for the ready bucket
   void all_reduce_bucket(Bucket& bucket);
+  // kick off all reduce to local used map, it can help find global unused parameters
   void all_reduce_local_used_map();
-
-=======
-    const std::vector<torch::autograd::Variable>& outputs);
->>>>>>> eac02f85
+  // initialize locally used parameter maps
+  void initialize_local_used_map();
+  // get current cuda stream
+  const c10::Stream get_current_stream();
+
   // comm_hook_ is used to access the DDP communication hook if registered.
   std::unique_ptr<CommHookInterface> comm_hook_;
   // Current thread local state
@@ -476,6 +483,7 @@
   // Raises appropriate error if mark_variable_ready is called on the same
   // variable twice, which is unexpected.
   void checkAndRaiseMarkedTwiceError(size_t curVariableIndex);
+
   friend class Logger;
 };
 
