--- conflicted
+++ resolved
@@ -20,13 +20,9 @@
     WorkerState,
 )
 from torch.distributed.elastic.metrics.api import prof
-<<<<<<< HEAD
-from torch.distributed.elastic.multiprocessing import start_processes
-=======
 from torch.distributed.elastic.multiprocessing import start_processes, PContext
 from torch.distributed.elastic.utils import macros
 from torch.distributed.elastic.utils.logging import get_logger
->>>>>>> e1a7ec3c
 
 log = get_logger()
 
@@ -109,11 +105,7 @@
     ):
         super().__init__(spec, exit_barrier_timeout)
         self._start_method = start_method
-<<<<<<< HEAD
-        self._pcontext = None
-=======
         self._pcontext: Optional[PContext] = None
->>>>>>> e1a7ec3c
         rdzv_run_id = spec.rdzv_handler.get_run_id()
         self._log_dir = self._make_log_dir(log_dir, rdzv_run_id)
 
@@ -177,6 +169,7 @@
         shutil.rmtree(attempt_log_dir, ignore_errors=True)
         os.makedirs(attempt_log_dir)
 
+        assert spec.entrypoint is not None
         self._pcontext = start_processes(
             name=spec.role,
             entrypoint=spec.entrypoint,
@@ -200,6 +193,7 @@
     def _monitor_workers(self, worker_group: WorkerGroup) -> RunResult:
         role = worker_group.spec.role
         worker_pids = {w.id for w in worker_group.workers}
+        assert self._pcontext is not None
         pc_pids = set(self._pcontext.pids().values())
         if worker_pids != pc_pids:
             log.error(
