--- conflicted
+++ resolved
@@ -22,25 +22,15 @@
       - name: Ensure consistent CircleCI YAML config
         run: cd .circleci && ./ensure-consistency.py
       - name: Ensure consistent GHA workflows in cancel_redundant_workflows.yml
-<<<<<<< HEAD
-=======
         run: |
           pip install ruamel.yaml==0.17.4
           echo "Please locally run .github/scripts/regenerate_cancel_redundant_workflow.py and commit if this step fails."
           .github/scripts/regenerate_cancel_redundant_workflow.py
           git diff --exit-code .github/workflows/cancel_redundant_workflows.yml
       - name: Lint native_functions.yaml
->>>>>>> 0a541e23
-        run: |
-          import yaml
-          import subprocess
-          workflows = subprocess.check_output(['python', '.github/scripts/generate_workflow_names.py'],
-                                              encoding="ascii").splitlines()
-          with open('.github/workflows/cancel_redundant_workflows.yml') as f:
-                data = yaml.safe_load(f)
-                workflows_to_cancel = data[True]['workflow_run']['workflows']
-          assert sorted(workflows) == sorted(workflows_to_cancel)
-        shell: python
+        run: |
+          pip install ruamel.yaml==0.17.4
+          .github/scripts/lint_native_functions.py
       - name: ShellCheck
         # https://github.com/koalaman/shellcheck/tree/v0.7.1#installing-a-pre-compiled-binary
         run: |
@@ -87,8 +77,6 @@
         run: |
           (! git grep -I -no $'#include <cub/' --  ./aten  ':(exclude)aten/src/ATen/cuda/cub.cuh' || (echo "The above files have direct cub include; please include ATen/cuda/cub.cuh instead and wrap your cub calls in at::native namespace if necessary"; false))
 
-<<<<<<< HEAD
-=======
   python2-setup-compat:
     runs-on: ubuntu-18.04
     steps:
@@ -120,7 +108,6 @@
       - name: Assert that regenerating the workflows didn't change them
         run: .github/scripts/report_git_status.sh
 
->>>>>>> 0a541e23
   toc:
     runs-on: ubuntu-18.04
     # https://github.com/actions/virtual-environments/issues/599#issuecomment-602754687
